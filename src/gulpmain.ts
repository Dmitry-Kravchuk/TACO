--- conflicted
+++ resolved
@@ -2,22 +2,12 @@
 /// <reference path="typings/Q.d.ts" />
 /// <reference path="typings/gulp.d.ts" />
 /// <reference path="typings/gulp-extensions.d.ts" />
-<<<<<<< HEAD
-
-=======
 /// <reference path="typings/del.d.ts" />
 /// <reference path="typings/archiver.d.ts" />
->>>>>>> 8cda933f
 var runSequence = require("run-sequence");
 import gulp = require ("gulp");
 import path = require ("path");
 import Q = require ("q");
-<<<<<<< HEAD
-=======
-import archiver = require ("archiver");
-import zlib = require ("zlib");
-import dtsUtil = require ("../tools/tsdefinition-util");
->>>>>>> 8cda933f
 import stylecopUtil = require ("../tools/stylecop-util");
 import tsUtil = require ("./taco-cli/compile/typescript-util");
 import gulpUtil = require("../tools/gulp-tasks-util");
@@ -46,48 +36,8 @@
 });
 
 /* Task to install the compiled modules */
-<<<<<<< HEAD
 gulp.task("install-build", ["build", "prepare-templates"], function (): Q.Promise<any> {
     return gulpUtil.installModules(tacoModules, buildConfig.buildSrc);
-=======
-gulp.task("copy-build", ["build"], function (): any {
-    return gulp.src(path.join(buildConfig.buildSrc, "/**")).pipe(gulp.dest(buildConfig.buildBin));
-});
-
-function TrimEnd(str: string, chars: string[]): string {
-    // Trim "/" from the end
-    var index: number = str.length - 1;
-    while (chars.indexOf(str[index]) > -1) {
-        index--;
-    }
-
-    return str.substring(0, index + 1);
-}
-
-gulp.task("install-build", ["copy-build", "prepare-templates"], function (): Q.Promise<any> {
-    var paths = modulesToInstallAndTest.map(function (m: string): string { return path.resolve(buildConfig.buildBin, m); });
-    return paths.reduce(function (soFar: Q.Promise<any>, val: string): Q.Promise<any> {
-        return soFar.then(function (): Q.Promise<any> {
-            console.log("Installing " + val);
-            var deferred = Q.defer<Buffer>();
-            child_process.exec("npm install", { cwd: val }, deferred.makeNodeResolver());
-            return deferred.promise;
-        });
-    }, Q({})).then(function (): void {
-        // Check whether the taco-cli is in the path and warn if not
-        var binpath = path.resolve(buildConfig.buildBin, "taco-cli", "bin");
-        var pathsInPATH: string[] = process.env.PATH.split(path.delimiter);
-        for (var i: number = 0; i < pathsInPATH.length; i++) { 
-            // Trim "/" from the end
-            if (TrimEnd(pathsInPATH[i], [path.sep, "/"]) === binpath) {
-                // PATH contains the location of the compiled taco executable
-                return;
-            }
-        }
-
-        console.warn("Warning: the compiled 'taco' CLI is not in your PATH. Consider adding " + binpath + " to PATH.");
-    });
->>>>>>> 8cda933f
 });
 
 /* Runs style cop on the sources. */
@@ -131,58 +81,7 @@
 
 /* Task to archive template folders */
 gulp.task("prepare-templates", ["clean-templates"], function (): Q.Promise<any> {
-<<<<<<< HEAD
     return gulpUtil.prepareTemplates(buildConfig.templates, buildConfig.buildTemplates);
-=======
-    var buildTemplatesPath: string = path.resolve(buildConfig.buildTemplates);
-    var promises: Q.Promise<any>[] = [];
-
-    if (!fs.existsSync(buildTemplatesPath)) {
-        fs.mkdirSync(buildTemplatesPath);
-    }
-
-    // Read the templates dir to discover the different kits
-    var templatesPath: string = buildConfig.templates;
-    var kits: string[] = getChildDirectoriesSync(templatesPath);
-
-    kits.forEach(function (kitValue: string, index: number, array: string[]): void {
-        // Read the kit's dir for all the available templates
-        var kitSrcPath: string = path.join(buildConfig.templates, kitValue);
-        var kitTargetPath: string = path.join(buildTemplatesPath, kitValue);
-
-        if (!fs.existsSync(kitTargetPath)) {
-            fs.mkdirSync(kitTargetPath);
-        }
-
-        var kitTemplates: string[] = getChildDirectoriesSync(kitSrcPath);
-
-        kitTemplates.forEach(function (templateValue: string, index: number, array: string[]): void {
-            // Create the template's archive
-            var templateSrcPath: string = path.resolve(kitSrcPath, templateValue);
-            var templateTargetPath: string = path.join(kitTargetPath, templateValue + ".zip");
-            var archive: any = archiver("zip");
-            var outputStream: NodeJS.WritableStream = fs.createWriteStream(templateTargetPath);
-            var deferred: Q.Deferred<any> = Q.defer<any>();
-            
-            archive.on("error", function (err: Error): void {
-                deferred.reject(err);
-            });
-
-            outputStream.on("close", function (): void {
-                deferred.resolve({});
-            });
-
-            archive.pipe(outputStream);
-
-            // Note: archiver.bulk() automatically ignores files starting with "."; if this behavior ever changes, or if a different package is used
-            // to archive the templates, some logic to exclude the ".taco-ignore" files found in the templates will need to be added here
-            archive.bulk({ expand: true, cwd: path.join(templatesPath, kitValue), src: [templateValue + "/**"] }).finalize();
-            promises.push(deferred.promise);
-        });
-    });
-
-    return Q.all(promises);
->>>>>>> 8cda933f
 });
 
 module.exports = gulp;