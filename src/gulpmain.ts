﻿/// <reference path="typings/node.d.ts" />
/// <reference path="typings/Q.d.ts" />
/// <reference path="typings/gulp.d.ts" />
/// <reference path="typings/gulpExtensions.d.ts" />
/// <reference path="typings/nopt.d.ts" />
/// <reference path="typings/merge2.d.ts" />
/// <reference path="typings/gulp-typescript.d.ts" />
/// <reference path="typings/gulp-sourcemaps.d.ts" />

var runSequence = require("run-sequence");
import gulp = require ("gulp");
import path = require ("path");
import Q = require ("q");
<<<<<<< HEAD
import stylecopUtil = require ("../tools/stylecop-util");
import gulpUtils = require("../tools/GulpUtils");
=======
import stylecopUtil = require ("../tools/stylecopUtil");
import tsUtil = require ("./taco-cli/compile/typeScriptServices");
import gulpUtils = require ("../tools/GulpUtils");
>>>>>>> 8160362a
import nopt = require ("nopt");
import sourcemaps = require("gulp-sourcemaps");
import merge = require ("merge2");
import ts = require ("gulp-typescript");
 
var buildConfig = require("../../src/build_config.json");
var tacoModules = ["taco-utils", "taco-kits", "taco-cli", "remotebuild", "taco-remote", "taco-remote-lib"];

// honour --moduleFilter flag.
// gulp --moduleFilter taco-cli will build/install/run tests only for taco-cli
var options: any = nopt({ moduleFilter: String, }, {}, process.argv);
if (options.moduleFilter && tacoModules.indexOf(options.moduleFilter) > -1) {
    tacoModules = [options.moduleFilter];
}

/* Default task for building /src folder into /bin */
gulp.task("default", ["install-build"]);

/* Compiles the typescript files in the project, for fast iterative use */
gulp.task("compile", function (callback: Function): any {
    return gulp.src([buildConfig.src + "/**/*.ts"])
                        .pipe(sourcemaps.init())
                        .pipe(ts(buildConfig.tsCompileOptions))
                        .pipe(sourcemaps.write("."))
                        .pipe(gulp.dest(buildConfig.buildSrc));
});

/* compile + copy */
gulp.task("build", function (callback: Function): void {
    runSequence("compile", "copy", callback);
});

/* full clean build */
gulp.task("rebuild", function (callback: Function): void {
    runSequence("clean", "build", callback);
});

/* Task to install the compiled modules */
gulp.task("install-build", ["build", "prepare-templates"], function (): Q.Promise<any> {
    return gulpUtils.installModules(tacoModules, buildConfig.buildSrc);
});

/* Runs style cop on the sources. */
gulp.task("run-stylecop", function (callback: Function): void {
    var styleCop = new stylecopUtil.StyleCopUtil();
    styleCop.runCop(buildConfig.src, buildConfig.copPath, buildConfig.copConfig, callback);
}); 

/* Cleans up the build location, will have to call "gulp prep" again */
gulp.task("clean", function (callback: (err: Error) => void): void {
    gulpUtils.deleteDirectoryRecursive(path.resolve(buildConfig.build), callback);
});

/* Cleans up only the templates in the build folder */
gulp.task("clean-templates", function (callback: (err: Error) => void): void {
    gulpUtils.deleteDirectoryRecursive(path.resolve(buildConfig.buildTemplates), callback);
});

/* copy package.json and resources.json files from source to bin */
gulp.task("copy", function (): Q.Promise<any> {
    return gulpUtils.copyFiles(
        [
            "build_config.json",
            "/**/package.json",
            "/**/resources.json",
            "/**/test/**",
            "/**/commands.json",
            "/**/TacoKitMetaData.json",
            "/**/bin/**",
            "/**/templates/**",
            "/**/examples/**",
            "/**/*.ps1"
        ],
        buildConfig.src, buildConfig.buildSrc);
});

/* Task to run tests */
gulp.task("run-tests", ["install-build"], function (): Q.Promise<any> {
    return gulpUtils.runAllTests(tacoModules, buildConfig.buildSrc);
});

/* Task to archive template folders */
gulp.task("prepare-templates", ["clean-templates"], function (): Q.Promise<any> {
    return gulpUtils.prepareTemplates(buildConfig.templates, buildConfig.buildTemplates);
});

module.exports = gulp;<|MERGE_RESOLUTION|>--- conflicted
+++ resolved
@@ -11,14 +11,8 @@
 import gulp = require ("gulp");
 import path = require ("path");
 import Q = require ("q");
-<<<<<<< HEAD
-import stylecopUtil = require ("../tools/stylecop-util");
-import gulpUtils = require("../tools/GulpUtils");
-=======
 import stylecopUtil = require ("../tools/stylecopUtil");
-import tsUtil = require ("./taco-cli/compile/typeScriptServices");
 import gulpUtils = require ("../tools/GulpUtils");
->>>>>>> 8160362a
 import nopt = require ("nopt");
 import sourcemaps = require("gulp-sourcemaps");
 import merge = require ("merge2");
