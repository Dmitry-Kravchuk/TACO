﻿/// <reference path="typings/node.d.ts" />
/// <reference path="typings/Q.d.ts" />
/// <reference path="typings/gulp.d.ts" />
/// <reference path="typings/gulpExtensions.d.ts" />
/// <reference path="typings/nopt.d.ts" />
/// <reference path="typings/merge2.d.ts" />
/// <reference path="typings/gulp-typescript.d.ts" />
/// <reference path="typings/gulp-sourcemaps.d.ts" />
/// <reference path="typings/replace.d.ts" />

var runSequence = require("run-sequence");
import gulp = require ("gulp");
import sourcemaps = require ("gulp-sourcemaps");
import ts = require ("gulp-typescript");
import merge = require ("merge2");
import nopt = require ("nopt");
import path = require ("path");
import Q = require ("q");
import replace = require ("replace");

import stylecopUtil = require ("../tools/stylecopUtil");
import gulpUtils = require ("../tools/GulpUtils");
 
var buildConfig = require("../../src/build_config.json");
var tacoModules = ["taco-utils", "taco-kits", "taco-cli", "remotebuild", "taco-remote", "taco-remote-lib", "taco-dependency-installer"];

// honour --moduleFilter flag.
// gulp --moduleFilter taco-cli will build/install/run tests only for taco-cli
var options: any = nopt({ moduleFilter: String, }, {}, process.argv);
if (options.moduleFilter && tacoModules.indexOf(options.moduleFilter) > -1) {
    tacoModules = [options.moduleFilter];
}

/* Default task for building /src folder into /bin */
gulp.task("default", ["install-build"]);

/* Compiles the typescript files in the project, for fast iterative use */
gulp.task("compile", function (callback: Function): Q.Promise<any> {
    return gulpUtils.streamToPromise(gulp.src([buildConfig.src + "/**/*.ts", "!" + buildConfig.src + "/gulpmain.ts"])
        .pipe(sourcemaps.init())
        .pipe(ts(buildConfig.tsCompileOptions))
        .pipe(sourcemaps.write("."))
        .pipe(gulp.dest(buildConfig.buildPackages)))
        .then(function (): Q.Promise<any> {
            return Q.all([
                gulpUtils.prepareJsdocJson(path.join(buildConfig.buildPackages, "taco-remote", "lib", "tacoRemoteConfig.js")),
                gulpUtils.prepareJsdocJson(path.join(buildConfig.buildPackages, "remotebuild", "lib", "remoteBuildConf.js"))
            ]);
    });
});

/* compile + copy */
gulp.task("build", ["prepare-templates"], function (callback: Function): void {
    runSequence("compile", "copy", callback);
});

/* full clean build */
gulp.task("rebuild", function (callback: Function): void {
    runSequence("clean", "build", callback);
});

/* Task to install the compiled modules */
gulp.task("install-build", ["build"], function (): Q.Promise<any> {
    return gulpUtils.installModules(tacoModules, buildConfig.buildPackages);
});

/* Runs style cop on the sources. */
gulp.task("run-stylecop", function (callback: Function): void {
    var styleCop = new stylecopUtil.StyleCopUtil();
    styleCop.runCop(buildConfig.src, buildConfig.copPath, buildConfig.copConfig, callback);
}); 

/* Cleans up the build location, will have to call "gulp prep" again */
gulp.task("clean", ["uninstall-build"], function (): void {
});

/* Task to install the compiled modules */
gulp.task("uninstall-build", [], function (): Q.Promise<any> {
    return gulpUtils.uninstallModules(tacoModules, buildConfig.buildPackages);
});

/* Cleans up only the templates in the build folder */
gulp.task("clean-templates", function (callback: (err: Error) => void): void {
    gulpUtils.deleteDirectoryRecursive(path.resolve(buildConfig.buildTemplates), callback);
});

/* copy package.json and resources.json files from source to bin */
gulp.task("copy", function (): Q.Promise<any> {
    return gulpUtils.copyFiles(
        [
            "/**/package.json",
            "/**/resources.json",
            "/**/test/**",
            "/**/commands.json",
            "/**/TacoKitMetaData.json",
            "/**/bin/**",
            "/**/templates/**",
            "/**/examples/**",
            "/**/*.ps1",
<<<<<<< HEAD
            "/**/dependencies.json",
=======
            "/**/dynamicDependencies.json"
>>>>>>> 66297635
        ],
        buildConfig.src, buildConfig.buildPackages).then(function (): void {
            /* replace %TACO_BUILD_PACKAGES% with the absolute path of buildConfig.buildPackages in the built output */
            replace({
                regex: /%TACO_BUILD_PACKAGES%/g,
                replacement: JSON.stringify(path.resolve(buildConfig.buildPackages)).replace(/"/g, ""),
                paths: [buildConfig.buildPackages],
                includes: "*.json",
                recursive: true,
                silent: false
            });
    });
});

/* Task to run tests */
gulp.task("run-tests", ["install-build"], function (): Q.Promise<any> {
    return gulpUtils.runAllTests(tacoModules, buildConfig.buildPackages);
});

/* Task to archive template folders */
gulp.task("prepare-templates", ["clean-templates"], function (): Q.Promise<any> {
    return gulpUtils.prepareTemplates(buildConfig.templates, buildConfig.buildTemplates);
});

module.exports = gulp;<|MERGE_RESOLUTION|>--- conflicted
+++ resolved
@@ -97,11 +97,8 @@
             "/**/templates/**",
             "/**/examples/**",
             "/**/*.ps1",
-<<<<<<< HEAD
+            "/**/dynamicDependencies.json"
             "/**/dependencies.json",
-=======
-            "/**/dynamicDependencies.json"
->>>>>>> 66297635
         ],
         buildConfig.src, buildConfig.buildPackages).then(function (): void {
             /* replace %TACO_BUILD_PACKAGES% with the absolute path of buildConfig.buildPackages in the built output */
