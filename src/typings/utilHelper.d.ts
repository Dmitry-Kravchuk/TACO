﻿/**
 *******************************************************
 *                                                     *
 *   Copyright (C) Microsoft. All rights reserved.     *
 *                                                     *
 *******************************************************
 */

/// <reference path="../typings/node.d.ts" />
/// <reference path="../typings/Q.d.ts" />
/// <reference path="../typings/mkdirp.d.ts" />
/// <reference path="../typings/ncp.d.ts" />

declare module TacoUtility {
    class UtilHelper {
        private static InvalidAppNameChars;

        static tacoHome: string;
        /**
         * Read the contents of a file, stripping out any byte order markers
         *
         * @param {string} filename The file to read
         * @param {string} encoding What encoding to read the file as, defaulting to utf-8
         * @return {string} The contents of the file, excluding byte order markers.
         */
        static readFileContentsSync(filename: string, encoding?: string): string;
        /**
         * Asynchronously copy a file
         *
         * @param {string} from Location to copy from
         * @param {string} to Location to copy to
         * @param {string} encoding Encoding to use when reading and writing files
         * @returns {Q.Promise} A promise which is fulfilled when the file finishes copying, and is rejected on any error condition.
         */
        static copyFile(from: string, to: string, encoding?: string): Q.Promise<any>;
        /**
         * Recursively copy 'source' to 'target' asynchronously
         *
         * @param {string} source Location to copy from
         * @param {string} target Location to copy to
         * @returns {Q.Promise} A promise which is fulfilled when the copy completes, and is rejected on error
         */
        public static copyRecursive(source: string, target: string, options?: any): Q.Promise<any>;
        /**
         * Synchronously create a directory if it does not exist
         *
         * @param {string} dir The directory to create
         *
         * @returns {boolean} If the directory needed to be created then returns true, otherwise returns false. If the directory could not be created, then throws an exception.
         */
        static createDirectoryIfNecessary(dir: string): boolean;
        /**
         * Determine whether a string contains characters forbidden in a Cordova display name
         *
         * @param {string} str The string to check
         * @return {boolean} true if the display name is acceptable, false otherwise
         */
        static isValidCordovaAppName(str: string): boolean;
        /**
         * Return a list of characters which must not appear in an app's display name
         *
         * @return {string[]} The forbidden characters
         */
        static invalidAppNameCharacters(): string[];
        /**
         * Surround a string with double quotes if it contains spaces.
         *
         * @param {string} input The filename to make safer
         * @returns {string} Either the input string unchanged, or the input string surrounded by double quotes and with any initial double quotes escaped
         */
        static quotesAroundIfNecessary(input: string): string;
        /**
         * Call exec and log the child process' stdout and stderr to stdout on failure
         */
        public static loggedExec(command: string, options: NodeJSChildProcess.IExecOptions, callback: (error: Error, stdout: Buffer, stderr: Buffer) => void): NodeJSChildProcess.ChildProcess;
        /**
         * Returns a string where the %...% notations in the provided string have been replaced with their actual values. For example, calling this with "%programfiles%\foo"
         * would return "C:\Program Files\foo" (on most systems). Values that don't exist are not replaced.
         *
         * @param {string} str The string for which to expand environment variables
         *
         * @return {string} A new string where the environment variables were replaced with their actual value
         */
<<<<<<< HEAD
        public static cleanseOptions(options: { [option: string]: any }, exclude: string[]): { [option: string]: any };
        /**
         * Validates the given path, ensuring all segments are valid directory / file names
         *
         * @param {string} pathToTest The path to validate
         *
         * @return {boolean} A boolean set to true if the path is valid, false if not
         */
        public static isPathValid(pathToTest: string): boolean;
=======
        public static expandEnvironmentVariables(str: string): string;
>>>>>>> e1dec528
    }
}<|MERGE_RESOLUTION|>--- conflicted
+++ resolved
@@ -81,8 +81,7 @@
          *
          * @return {string} A new string where the environment variables were replaced with their actual value
          */
-<<<<<<< HEAD
-        public static cleanseOptions(options: { [option: string]: any }, exclude: string[]): { [option: string]: any };
+        public static expandEnvironmentVariables(str: string): string;
         /**
          * Validates the given path, ensuring all segments are valid directory / file names
          *
@@ -91,8 +90,5 @@
          * @return {boolean} A boolean set to true if the path is valid, false if not
          */
         public static isPathValid(pathToTest: string): boolean;
-=======
-        public static expandEnvironmentVariables(str: string): string;
->>>>>>> e1dec528
     }
 }