--- conflicted
+++ resolved
@@ -42,11 +42,8 @@
         function isInternal(): boolean;
         function send(event: TelemetryEvent, ignoreOptIn?: boolean): void;
         function changeTelemetryOptInSetting(): void;
-<<<<<<< HEAD
         function sendPendingData(): Q.Promise<string>;
-=======
         function getSessionId(): string;
         function setSessionId(sessionId: string): void;
->>>>>>> 4d6aedc0
     }
 }