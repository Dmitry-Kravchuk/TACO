﻿/**
 *******************************************************
 *                                                     *
 *   Copyright (C) Microsoft. All rights reserved.     *
 *                                                     *
 *******************************************************
 */

// <reference path="../typings/Q.d.ts" />
// <reference path="../typings/node.d.ts" />

// Note: cordova.d.ts defines typings for cordova as a cordova app would see it.
// This file defines typings as the npm cordova module is used

declare module Cordova {
    export interface IKeyValueStore<T> {
        [key: string]: T
    }

    export interface ICordovaRawOptions {
        platforms: string[];
        options?: string[];
        verbose?: boolean;
        silent?: boolean;
        browserify?: boolean;
    }

    export interface ICordovaPluginOptions {
        cli_variables?: IKeyValueStore<string>
    }

    export interface ICordovaRaw {
        build(options: ICordovaRawOptions): Q.Promise<any>;
        config: any;
        compile(options: ICordovaRawOptions): Q.Promise<any>;
        create(dir: string, id?: string, name?: string, cfg?: any): Q.Promise<any>;
        emulate(options: ICordovaRawOptions): Q.Promise<any>;
        help: any;
        info(): Q.Promise<any[]>;
        platform(command: any, targets?: any, opts?: any): Q.Promise<any>;
        platforms(command: any, targets?: any, opts?: any): Q.Promise<any>;
        plugin(command: any, targets?: any, opts?: ICordovaPluginOptions): Q.Promise<any>;
        plugins(command: any, targets?: any, opts?: any): Q.Promise<any>;
        prepare(options: ICordovaRawOptions): Q.Promise<any>;
        restore(target: any, args: any): Q.Promise<any>;
        run(options: ICordovaRawOptions): Q.Promise<any>;
        save(target: any, opts?: any): Q.Promise<any>;
        serve(port: number): Q.Promise<NodeJSHttp.Server>;
    }

    export interface ICordovaRaw510 extends ICordovaRaw {
        requirements(platforms: string[]): Q.Promise<any>;
    }

    export interface ICordova {
        on(event: string, ...args: any[]): void;
        off(event: string, ...args: any[]): void;
        emit(event: string, ...args: any[]): void;
        trigger(event: string, ...args: any[]): void;
        cli(args: string[]): void;
        raw: ICordovaRaw;
    }

<<<<<<< HEAD
    export interface ICordova510 extends ICordova {
        raw: ICordovaRaw510;
=======
    export interface IFetchJson {
        [key: string]: {
            variables?: IKeyValueStore<string>
        }
>>>>>>> 02e9400b
    }

    export function on(event: string, ...args: any[]): void;
    export function off(event: string, ...args: any[]): void;
    export function emit(event: string, ...args: any[]): void;
    export function trigger(event: string, ...args: any[]): void;
    export function cli(args: string[]): void;
    export var raw: ICordovaRaw;
}

declare module "cordova" {
    export = Cordova
}<|MERGE_RESOLUTION|>--- conflicted
+++ resolved
@@ -61,15 +61,14 @@
         raw: ICordovaRaw;
     }
 
-<<<<<<< HEAD
-    export interface ICordova510 extends ICordova {
-        raw: ICordovaRaw510;
-=======
     export interface IFetchJson {
         [key: string]: {
             variables?: IKeyValueStore<string>
         }
->>>>>>> 02e9400b
+    }
+
+    export interface ICordova510 extends ICordova {
+        raw: ICordovaRaw510;
     }
 
     export function on(event: string, ...args: any[]): void;
