﻿/**
﻿ *******************************************************
﻿ *                                                     *
﻿ *   Copyright (C) Microsoft. All rights reserved.     *
﻿ *                                                     *
﻿ *******************************************************
﻿ */

/// <reference path="../../typings/adm-zip.d.ts" />
/// <reference path="../../typings/dependencyInstallerInterfaces.d.ts" />
/// <reference path="../../typings/Q.d.ts" />
/// <reference path="../../typings/request.d.ts" />
/// <reference path="../../typings/wrench.d.ts" />

"use strict";

import AdmZip = require ("adm-zip");
import childProcess = require ("child_process");
import fs = require ("fs");
import os = require ("os");
import path = require ("path");
import Q = require ("q");
import request = require ("request");
import util = require ("util");
import wrench = require ("wrench");

import InstallerBase = require ("./installerBase");
import installerProtocol = require ("../elevatedInstallerProtocol");
import installerUtils = require ("../utils/installerUtils");
import installerUtilsWin32 = require ("../utils/win32/installerUtilsWin32");
import resources = require ("../resources/resourceManager");
import tacoUtils = require ("taco-utils");

import ILogger = installerProtocol.ILogger;
import utilHelper = tacoUtils.UtilHelper;

class AndroidSdkInstaller extends InstallerBase {
    private static ANDROID_HOME_NAME: string = "ANDROID_HOME";
<<<<<<< HEAD
    private static androidCommand = os.platform() === "win32" ? "android.bat" : "android";
    private static ANDROID_PACKAGES: string[] = [    // IDs of Android Packages to install. To get the list of available packages, run "android list sdk -u -a -e"
        // "tools",  // Android SDK comes by default with the tools package, so there is no need to update it. In the future, if we feel we want dependency installer to always install the latest Tools package, then uncomment this.
=======
    private static ANDROID_PACKAGES: string[] = [
        "tools",
>>>>>>> 144bb537
        "platform-tools",
        "build-tools-19.1.0",
        "build-tools-21.1.2",
        "build-tools-22.0.1",
        "android-19",
        "android-21",
        "android-22"
    ];

    private static androidCommand: string = os.platform() === "win32" ? "android.bat" : "android";
    private installerArchive: string;
    private androidHomeValue: string;

    constructor(installerInfo: DependencyInstallerInterfaces.IInstallerData, softwareVersion: string, installTo: string, logger: ILogger, steps: DependencyInstallerInterfaces.IStepsDeclaration) {
        super(installerInfo, softwareVersion, installTo, logger, steps, "androidSdk");
    }

    protected downloadWin32(): Q.Promise<any> {
        return this.downloadDefault();
    }

    protected installWin32(): Q.Promise<any> {
        return this.installDefault();
    }

    protected updateVariablesWin32(): Q.Promise<any> {
        // Initialize values
        var androidHomeValue: string = path.join(this.installDestination, "android-sdk-windows");
        var addToPathTools: string = path.join(androidHomeValue, "tools");
        var addToPathPlatformTools: string = path.join(androidHomeValue, "platform-tools");

        this.androidHomeValue = androidHomeValue;

        return installerUtilsWin32.setEnvironmentVariableIfNeededWin32(AndroidSdkInstaller.ANDROID_HOME_NAME, androidHomeValue, this.logger)
            .then(function (): Q.Promise<any> {
                return installerUtilsWin32.addToPathIfNeededWin32([addToPathTools, addToPathPlatformTools]);
            });
    }

    protected postInstallWin32(): Q.Promise<any> {
        return this.postInstallDefault();
    }

    protected downloadDarwin(): Q.Promise<any> {
        return this.downloadDefault();
    }

    protected installDarwin(): Q.Promise<any> {
        var self: AndroidSdkInstaller = this;

        // Before we extract Android SDK, we need to save the first directory under the specified install path that doesn't exist. This directory and all those under it will be created
        // with root as the owner, so we will need to change the owner back to the current user after the extraction is complete.
        var pathSegments: string[] = path.resolve(this.installDestination).split(os.EOL);
        var firstNonExistentDir: string;
        var pathSoFar: string = "";

        pathSegments.some(function (dir: string): boolean {
            pathSoFar = path.join(pathSoFar, dir);

            if (!fs.existsSync(pathSoFar)) {
                firstNonExistentDir = pathSoFar;

                return true;
            }

            return false;
        });

        return this.installDefault()
            .then(function (): void {
                // If some segments of the path the SDK was extracted to didn't exist before, it means they were created as part of the install. They will have root as the owner, so we 
                // must change the owner back to the current user.
                if (firstNonExistentDir) {
                    wrench.chownSyncRecursive(firstNonExistentDir, parseInt(process.env.SUDO_UID, 10), parseInt(process.env.SUDO_GID, 10));
                }
            });
    }

    protected updateVariablesDarwin(): Q.Promise<any> {
        var deferred: Q.Deferred<any> = Q.defer<any>();

        // Initialize values
        var androidHomeValue: string = path.join(this.installDestination, "android-sdk-macosx");
        var fullPathTools: string = path.join(androidHomeValue, "tools/");
        var fullPathPlatformTools: string = path.join(androidHomeValue, "platform-tools/");
        var shortPathTools: string = util.format("$%s%stools", AndroidSdkInstaller.ANDROID_HOME_NAME, path.sep);
        var shortPathPlatformTools: string = util.format("$%s%splatform-tools", AndroidSdkInstaller.ANDROID_HOME_NAME, path.sep);
        var addToPath: string = "";
        var exportPathLine: string = "";
        var exportAndroidHomeLine: string = "";
        var updateCommand: string = "";
        var useShortPaths: boolean = true;

        // Save Android home value
        this.androidHomeValue = androidHomeValue;

        // Check if we need to add an ANDROID_HOME value
        if (!process.env[AndroidSdkInstaller.ANDROID_HOME_NAME]) {
            exportAndroidHomeLine = util.format("%sexport %s=\"%s\"", os.EOL, AndroidSdkInstaller.ANDROID_HOME_NAME, androidHomeValue);
        } else {
            var existingSdkHome: string = process.env[AndroidSdkInstaller.ANDROID_HOME_NAME];

            // Process the existing ANDROID_HOME to resolve to an absolute path, including processing ~ notation and environment variables
            existingSdkHome = path.resolve(utilHelper.expandEnvironmentVariables(existingSdkHome));

            if (existingSdkHome !== androidHomeValue) {
                // A conflicting ANDROID_HOME already exists, warn the user, but don't add our own ANDROID_HOME
                this.logger.logWarning(resources.getString("SystemVariableExistsDarwin", AndroidSdkInstaller.ANDROID_HOME_NAME, this.androidHomeValue));
                useShortPaths = false;
            }
        }

        // Check if we need to update PATH
        if (!installerUtils.pathContains(fullPathTools)) {
            addToPath += path.delimiter + (useShortPaths ? shortPathTools : fullPathTools);
        }

        if (!installerUtils.pathContains(fullPathPlatformTools)) {
            addToPath += path.delimiter + (useShortPaths ? shortPathPlatformTools : fullPathPlatformTools);
        }

        if (addToPath) {
            exportPathLine = util.format("%sexport PATH=\"$PATH%s\"", os.EOL, addToPath);
        }

        // Check if we need to update .bash_profile
        var bashProfilePath: string = path.join(process.env.HOME, ".bash_profile");
        var mustChown: boolean = !fs.existsSync(bashProfilePath);

        if (exportAndroidHomeLine || exportPathLine) {
            updateCommand = util.format("echo '%s# Android SDK%s%s' >> '%s'", os.EOL, exportAndroidHomeLine, exportPathLine, bashProfilePath);
        }

        // Perform the update if necessary
        if (updateCommand) {
            childProcess.exec(updateCommand, (error: Error, stdout: Buffer, stderr: Buffer) => {
                if (error) {
                    this.telemetry
                        .add("error.description", "ErrorOnChildProcess on updateVariablesDarwin", /*isPii*/ false)
                        .addError(error);
                    deferred.reject(error);
                } else {
                    // If .bash_profile didn't exist before, make sure the owner is the current user, not root
                    if (mustChown) {
                        fs.chownSync(bashProfilePath, parseInt(process.env.SUDO_UID, 10), parseInt(process.env.SUDO_GID, 10));
                    }

                    deferred.resolve({});
                }
            });
        } else {
            deferred.resolve({});
        }

        return deferred.promise;
    }

    protected postInstallDarwin(): Q.Promise<any> {
        var self: AndroidSdkInstaller = this;

        // We need to add execute permission to the android executable in order to run it
        return this.addExecutePermission(path.join(this.androidHomeValue, "tools", "android"))
            .then(function (): Q.Promise<any> {
                return self.postInstallDefault();
            })
            .then(function (): Q.Promise<any> {
                // We need to add execute permissions for the Gradle wrapper
                return self.addExecutePermission(path.join(self.androidHomeValue, "tools", "templates", "gradle", "wrapper", "gradlew"));
            });
    }

    private downloadDefault(): Q.Promise<any> {
        this.installerArchive = path.join(InstallerBase.installerCache, "androidSdk", os.platform(), this.softwareVersion, path.basename(this.installerInfo.installSource));

        // Prepare expected archive file properties
        var expectedProperties: installerUtils.IFileSignature = {
            bytes: this.installerInfo.bytes,
            sha1: this.installerInfo.sha1
        };

        // Prepare download options
        var options: request.Options = {
            uri: this.installerInfo.installSource,
            method: "GET"
        };

        // Download the archive
        return installerUtils.downloadFile(options, this.installerArchive, expectedProperties);
    }

    private installDefault(): Q.Promise<any> {
        // Make sure we have an install location
        if (!this.installDestination) {
            this.telemetry.add("error.description", "NeedInstallDestination on installDefault", /*isPii*/ false);
            return Q.reject(new Error(resources.getString("NeedInstallDestination")));
        }

        // Extract the archive
        var templateZip: AdmZip = new AdmZip(this.installerArchive);

        if (!fs.existsSync(this.installDestination)) {
            wrench.mkdirSyncRecursive(this.installDestination, 511); // 511 decimal is 0777 octal
        }

        templateZip.extractAllTo(this.installDestination);

        return Q.resolve({});
    }

    private addExecutePermission(fileFullPath: string): Q.Promise<any> {
        var deferred: Q.Deferred<any> = Q.defer<any>();
        var command: string = util.format("chmod a+x \"%s\"", fileFullPath);

        childProcess.exec(command, (error: Error, stdout: Buffer, stderr: Buffer) => {
            if (error) {
                this.telemetry
                    .add("error.description", "ErrorOnChildProcess on addExecutePermission", /*isPii*/ false)
                    .addError(error);
                deferred.reject(error);
            } else {
                deferred.resolve({});
            }
        });

        return deferred.promise;
    }

    private killAdb(): Q.Promise<any> {
        // Kill stray adb processes - this is an important step
        // as stray adb processes spawned by the android installer
        // can result in a hang post installation
        var deferred: Q.Deferred<any> = Q.defer<any>();

        var adbProcess: childProcess.ChildProcess = childProcess.spawn(path.join(this.androidHomeValue, "platform-tools", "adb"), ["kill-server"]);
        adbProcess.on("error", (error: Error) => {
            this.telemetry
                .add("error.description", "ErrorOnKillingAdb in killAdb", /*isPii*/ false)
                .addError(error);
            deferred.reject(error);
        });

        adbProcess.on("exit", function (code: number): void {
            deferred.resolve({});
        });

        return deferred.promise;
    }

    private installAndroidPackages(): Q.Promise<any> {
        // Install Android packages
        var deferred: Q.Deferred<any> = Q.defer<any>();
        var command: string = path.join(this.androidHomeValue, "tools", AndroidSdkInstaller.androidCommand);
        var args: string[] = [
            "update",
            "sdk",
            "-u",
            "-a",
            "--filter",
            AndroidSdkInstaller.ANDROID_PACKAGES.join(",")
        ];
        var errorOutput: string = "";
        var cp: childProcess.ChildProcess = os.platform() === "darwin" ? childProcess.spawn(command, args, { uid: parseInt(process.env.SUDO_UID, 10), gid: parseInt(process.env.SUDO_GID, 10) }) : childProcess.spawn(command, args);

        cp.stdout.on("data", function (data: Buffer): void {
            var stringData: string = data.toString();

            if (/\[y\/n\]:/.test(stringData)) {
                // Accept license terms
                cp.stdin.write("y" + os.EOL);
                cp.stdin.end();
            }
        });
        cp.stderr.on("data", function (data: Buffer): void {
            errorOutput += data.toString();
        });
        cp.on("error", (err: Error) => {
            this.telemetry
                .add("error.description", "ErrorOnChildProcess on postInstallDefault", /*isPii*/ false)
                .addError(err);
            deferred.reject(err);
        });
        cp.on("exit", (code: number) => {
            if (errorOutput) {
                this.telemetry
                    .add("error.description", "ErrorOnExitOfChildProcess on postInstallDefault", /*isPii*/ false)
                    .add("error.code", code, /*isPii*/ false)
                    .add("error.message", errorOutput, /*isPii*/ true);
                deferred.reject(new Error(errorOutput));
            } else {
                deferred.resolve({});
            }
        });

        return deferred.promise;
    }

    private postInstallDefault(): Q.Promise<any> {
        var self: AndroidSdkInstaller = this;
        return this.installAndroidPackages()
            .then(function (): Q.Promise<any> {
                return self.killAdb();
            });
    }
}

export = AndroidSdkInstaller;<|MERGE_RESOLUTION|>--- conflicted
+++ resolved
@@ -36,14 +36,8 @@
 
 class AndroidSdkInstaller extends InstallerBase {
     private static ANDROID_HOME_NAME: string = "ANDROID_HOME";
-<<<<<<< HEAD
-    private static androidCommand = os.platform() === "win32" ? "android.bat" : "android";
     private static ANDROID_PACKAGES: string[] = [    // IDs of Android Packages to install. To get the list of available packages, run "android list sdk -u -a -e"
         // "tools",  // Android SDK comes by default with the tools package, so there is no need to update it. In the future, if we feel we want dependency installer to always install the latest Tools package, then uncomment this.
-=======
-    private static ANDROID_PACKAGES: string[] = [
-        "tools",
->>>>>>> 144bb537
         "platform-tools",
         "build-tools-19.1.0",
         "build-tools-21.1.2",
