﻿/**
﻿ * ******************************************************
﻿ *                                                       *
﻿ *   Copyright (C) Microsoft. All rights reserved.       *
﻿ *                                                       *
﻿ *******************************************************
﻿ */
/// <reference path="../../typings/mocha.d.ts" />
/// <reference path="../../typings/node.d.ts" />
/// <reference path="../../typings/request.d.ts" />
/// <reference path="../../typings/should.d.ts" />
"use strict";
var should_module = require("should"); // Note not import: We don't want to refer to should_module, but we need the require to occur since it modifies the prototype of Object.

import fs = require ("fs");
import nconf = require ("nconf");
import net = require ("net");
import os = require ("os");
import path = require ("path");
import request = require ("request");
import rimraf = require ("rimraf");
import Q = require ("q");

import HostSpecifics = require("../lib/hostSpecifics");
import RemoteBuildConf = require("../lib/remoteBuildConf");
import resources = require("../resources/resourceManager");
import server = require ("../lib/server");
import tacoUtils = require("taco-utils");
import testServerModuleFactory = require ("./testServerModuleFactory");

var serverDir = path.join(os.tmpdir(), "remotebuild", "server");
var certsDir = path.join(serverDir, "certs");
var clientCertsDir = path.join(certsDir, "client");

var darwinOnlyTest = os.platform() === "darwin" ? it : it.skip;

describe("server", function (): void {
    before(function (): void {
        // Clear out settings for nconf
        nconf.overrides({});
        nconf.defaults({});
        nconf.use("memory");
        nconf.reset();
    });
<<<<<<< HEAD
=======
    after(function (): void {
        resources.teardown();
        rimraf(serverDir, function (err: Error): void {/* ignored */ }); // Not sync, and ignore errors
    });
>>>>>>> 36127032
    beforeEach(function (): void {
        rimraf.sync(serverDir);
    });
    afterEach(function (done: MochaDone): void {
        try {
            server.stop(done);
        } catch (e) {
            done();
        }
    });

    it("should start correctly in insecure mode", function (done: MochaDone): void {
        nconf.overrides({ serverDir: serverDir, port: 3000, secure: false, lang: "en" });
        server.start(new RemoteBuildConf(nconf, true))
            .then(function (): void {
            fs.existsSync(serverDir).should.be.true;
            fs.existsSync(certsDir).should.be.false;
        }).then(function (): Q.Promise<{}> {
            var deferred = Q.defer();
            request.get("http://localhost:3000", function (error: any, response: any, body: any): void {
                response.statusCode.should.equal(200);
                deferred.resolve({});
            });
            return deferred.promise;
        }).done(function (): void { done(); }, done);
    });

    it("should fail gracefully if the port is taken", function (done: MochaDone): void {
        var dummyServer = net.createServer(function (c: net.Socket): void {
            // Don't care about connections, we just want to use up a port
        });

        var deferred = Q.defer();
        dummyServer.listen(3000, function (): void {
            deferred.resolve({});
        });

        deferred.promise.then(function (): Q.Promise<any> {
            nconf.overrides({ serverDir: serverDir, port: 3000, secure: false, lang: "en" });
            return server.start(new RemoteBuildConf(nconf, true));
        }).then(function (): void {
            dummyServer.close(function (): void {
                done(new Error("Server should not start successfully when the port is already taken!"));
            });
        }, function (err: any): void {
                dummyServer.close(function (): void {
                    if (err === "Unable to start server on port 3000. Address already in use.") {
                        done(); // Server should error out
                    } else {
                        done(new Error("Unexpected error: " + err));
                    }
                });
            });
    });

    // TODO (Devdiv: 1160573): Still need to work out how windows should work with certificates.
    darwinOnlyTest("should start correctly in secure mode on mac", function (done: MochaDone): void {
        this.timeout(10000);
        nconf.overrides({ serverDir: serverDir, port: 3000, secure: true, lang: "en" });
        server.start(new RemoteBuildConf(nconf, true))
            .then(function (): void {
            fs.existsSync(serverDir).should.be.ok;
            fs.existsSync(certsDir).should.be.ok;

            fs.existsSync(path.join(certsDir, "server-key.pem")).should.be.ok;
            fs.existsSync(path.join(certsDir, "server-cert.pem")).should.be.ok;
            fs.existsSync(path.join(certsDir, "ca-key.pem")).should.be.ok;
            fs.existsSync(path.join(certsDir, "ca-cert.pem")).should.be.ok;
        }).then(function (): Q.Promise<{}> {
            var deferred = Q.defer();
            // Disabling strict SSL for unit testing
            request.get({ url: "https://localhost:3000", strictSSL: false }, function (error: any, response: any, body: any): void {
                response.statusCode.should.equal(200);
                deferred.resolve({});
            });
            return deferred.promise;
        }).done(function (): void { done(); }, done);
    });

    darwinOnlyTest("should be able to download a certificate exactly once on mac", function (done: MochaDone): void {
        this.timeout(10000); // Certificates can take ages to generate apparently
        nconf.overrides({ serverDir: serverDir, port: 3000, secure: true, lang: "en", pinTimeout: 10 });
        var config = new RemoteBuildConf(nconf, true);
        HostSpecifics.hostSpecifics.initialize(config).then(function (): Q.Promise<any> {
            return server.start(config);
        }).then(function (): void {
            fs.existsSync(clientCertsDir).should.be.ok;
        }).then(function (): Q.Promise<string> {
            var pins = fs.readdirSync(clientCertsDir);
            pins.length.should.equal(1);
            var downloadedPin = pins[0];
            var clientPfxSize = fs.statSync(path.join(clientCertsDir, downloadedPin, "client.pfx")).size;
            clientPfxSize.should.be.greaterThan(0);

            var deferred = Q.defer<string>();
            // turn off strict SSL for unit testing
            var downloadedCertPath = path.join(serverDir, "downloaded-client.pfx");
            var downloadRequest = request.get({ url: "https://localhost:3000/certs/" + downloadedPin, strictSSL: false });
            var writeStream = fs.createWriteStream(downloadedCertPath);
            downloadRequest.pipe(writeStream);
            downloadRequest.on("error", done);
            writeStream.on("finish", function (): void {
                var downloadedPfxSize = fs.statSync(downloadedCertPath).size;
                if (downloadedPfxSize !== clientPfxSize) {
                    done(new Error("Download size does not match!"));
                }

                deferred.resolve(downloadedPin);
            });
            return deferred.promise;
        }).then(function (downloadedPin: string): Q.Promise<{}> {
            var deferred = Q.defer();
            request.get({ url: "https://localhost:3000/certs/" + downloadedPin, strictSSL: false }, function (error: any, response: any, body: any): void {
                response.statusCode.should.equal(404);
                deferred.resolve({});
            });
            return deferred.promise;
        }).done(function (): void { done(); }, done);
    });

    it("should load server modules and serve requests from there", function (mocha: MochaDone): void {
        var modPath = path.join("..", "test", "testServerModuleFactory"); // path is relative to lib/server.js since that's where the require is invoked
        var testModules: { [key: string]: any } = {};
        testModules[modPath] = { mountPath: "testRoute" };

        nconf.overrides({ serverDir: serverDir, port: 3000, secure: false, lang: "en", pinTimeout: 10, modules: testModules });
        server.start(new RemoteBuildConf(nconf, true)).then(function (): void {
            testServerModuleFactory.TestServerModule.ModConfig.mountPath.should.equal("testRoute");
        }).then(function (): Q.Promise<any> {
            var deferred = Q.defer();
            request.get("http://localhost:3000/testRoute/foo", function (error: any, response: any, body: any): void {
                response.statusCode.should.equal(200);
                deferred.resolve({});
            });
            return deferred.promise;
            }).then(function (): void {
            testServerModuleFactory.TestServerModule.LastReq.url.should.equal("/foo");
        }).done(function (): void {
            mocha();
        }, mocha);
    });
});<|MERGE_RESOLUTION|>--- conflicted
+++ resolved
@@ -42,13 +42,9 @@
         nconf.use("memory");
         nconf.reset();
     });
-<<<<<<< HEAD
-=======
     after(function (): void {
-        resources.teardown();
         rimraf(serverDir, function (err: Error): void {/* ignored */ }); // Not sync, and ignore errors
     });
->>>>>>> 36127032
     beforeEach(function (): void {
         rimraf.sync(serverDir);
     });
