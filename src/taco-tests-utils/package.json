--- conflicted
+++ resolved
@@ -19,11 +19,8 @@
   "dependencies": {
     "lodash": "^3.10.1",
     "q": "~1.4.1",
-<<<<<<< HEAD
+    "mock-spawn": "~0.2.6",
     "should": "4.3.0"
-=======
-    "mock-spawn": "~0.2.6"
->>>>>>> c3c1e28e
   },
   "devDependencies": {
     "typescript": "~1.6.2"
