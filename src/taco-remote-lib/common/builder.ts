﻿// Copyright (c) Microsoft Corporation. All rights reserved.
// Licensed under the MIT license. See LICENSE file in the project root for details.

/// <reference path="../../typings/node.d.ts" />
/// <reference path="../../typings/Q.d.ts" />
/// <reference path="../../typings/tacoUtils.d.ts" />
/// <reference path="../../typings/rimraf.d.ts" />
/// <reference path="../../typings/cordovaExtensions.d.ts" />
/// <reference path="../../typings/semver.d.ts" />

"use strict";

import child_process = require("child_process");
import fs = require ("fs");
import path = require ("path");
import Q = require ("q");
import rimraf = require ("rimraf");
import semver = require("semver");

import resources = require("../resources/resourceManager");
import utils = require("taco-utils");

import BuildInfo = utils.BuildInfo;
import Logger = utils.Logger;
import UtilHelper = utils.UtilHelper;

class Builder {
    protected currentBuild: BuildInfo;
    protected cordova: Cordova.ICordova;

    private static change_directory(appDir: string): void {
        process.chdir(appDir);
        // Cordova checks process.env.PWD before process.cwd()
        // so we need to update that as well.
        process.env.PWD = appDir;
        return;
    }

    constructor(currentBuild: BuildInfo, cordova: Cordova.ICordova) {
        this.currentBuild = currentBuild;
        this.cordova = cordova;

        cordova.on("results", Logger.log);
        cordova.on("log", Logger.log);
        cordova.on("warn", Logger.logWarning);
        cordova.on("error", Logger.logError);
        cordova.on("verbose", Logger.log);
    }

    public build(): Q.Promise<BuildInfo> {
        if (semver.lt(this.currentBuild["vcordova"], "5.4.0") && semver.gte(process.versions.node, "5.0.0")) {
            throw new Error(resources.getString("UnsupportedCordovaAndNode5Version"));
        }

        var isDeviceBuild: boolean = this.currentBuild.options.indexOf("--device") !== -1;
        var self: Builder = this;

        return Q.fcall(Builder.change_directory, self.currentBuild.appDir)
            .then(function (): Q.Promise<any> { return self.update_plugins(); })
            .then(function (): void { self.currentBuild.updateStatus(BuildInfo.BUILDING, "UpdatingPlatform", self.currentBuild.buildPlatform); process.send(self.currentBuild); })
            .then(function (): Q.Promise<any> { return self.beforePrepare(); })
            .then(function (): Q.Promise<any> { return self.addPlatform(); })
            .then(function (): Q.Promise<any> { return self.build_platform(); })
            .then(function (): Q.Promise<any> { return self.afterCompile(); })
            .then(function (): void { self.currentBuild.updateStatus(BuildInfo.BUILDING, "PackagingNativeApp"); process.send(self.currentBuild); })
            .then(function (): Q.Promise<any> { return isDeviceBuild ? self.package() : Q({}); })
            .then(function (): void {
                Logger.log(resources.getString("DoneBuilding", self.currentBuild.buildNumber));
                self.currentBuild.updateStatus(BuildInfo.COMPLETE);
            })
            .catch(function (err: Error | string): void {
                var errorMessage: string;

                if (typeof err === "string") {
                    errorMessage = err;
                } else {
                    errorMessage = err.message;
                }

                Logger.log(resources.getString("ErrorBuilding", self.currentBuild.buildNumber, errorMessage));
                self.currentBuild.updateStatus(BuildInfo.ERROR, "BuildFailedWithError", errorMessage);
            }).then(function (): BuildInfo {
                return self.currentBuild;
            });
    }

    protected beforePrepare(): Q.Promise<any> {
        return Q({});
    }

    protected afterCompile(): Q.Promise<any> {
        return Q({});
    }

    protected package(): Q.Promise<any> {
        return Q({});
    }

    private addPlatform(): Q.Promise<any> {
        if (!fs.existsSync("platforms")) {
            fs.mkdirSync("platforms");
        }

        return this.ensurePlatformAdded();
    }

    /**
     * Adds the platform if it isn't already present, or removes and re-adds it if the project Cordova version changed, or config.xml has a saved platform version that differs from the installed one.
     */
    private ensurePlatformAdded(): Q.Promise<any> {
        if (!fs.existsSync(path.join("platforms", this.currentBuild.buildPlatform))) {
            Logger.log("cordova platform add " + this.currentBuild.buildPlatform);

            return this.cordova.raw.platform("add", this.currentBuild.buildPlatform);
        }

        var xmlVersion: string = this.getConfigXmlPlatformVersion();
        var mustReAddPromise: Q.Promise<boolean>;

        if (xmlVersion) {
            mustReAddPromise = this.getCurrentPlatformVersion().then((currentVersion: string) => {
                if (!semver.satisfies(currentVersion, xmlVersion)) {
                    // There is a version of the platform specified in config.xml, and it differs from the installed version
                    return true;
                } else {
                    // The version specified in config.xml is already installed, we don't need to re-add the platform
                    return false;
                }
            }, (err) => {
                // If we couldn't extract the platform's version, then remove and re-add it anyway, to be safe
                return true;
            });
        } else {
            // Check if the Cordova version has changed; if it has, then we must re-add the platform
            var cordovaChanged: boolean = !!this.currentBuild["previousvcordova"] && semver.neq(this.currentBuild["vcordova"], this.currentBuild["previousvcordova"]);

            mustReAddPromise = Q(cordovaChanged);
        }

        return mustReAddPromise.then((mustReAdd: boolean) => {
            if (mustReAdd) {
                Logger.log("cordova platform remove " + this.currentBuild.buildPlatform);

                return this.cordova.raw.platform("remove", this.currentBuild.buildPlatform).then(() => {
                    Logger.log("cordova platform add " + this.currentBuild.buildPlatform);

                    return this.cordova.raw.platform("add", this.currentBuild.buildPlatform);
                });
            }
        });
    }

    private getConfigXmlPlatformVersion(): string {
        var engines = utils.CordovaConfig.getCordovaConfig(this.currentBuild.appDir).engines();

        if (engines[this.currentBuild.buildPlatform]) {
            return engines[this.currentBuild.buildPlatform];
        }

        return "";
    }

    private getCurrentPlatformVersion(): Q.Promise<string> {
        var deferred: Q.Deferred<string> = Q.defer<string>();

        child_process.exec(path.join("platforms", this.currentBuild.buildPlatform, "cordova", "version"), (err: Error, stdout: Buffer, stderr: Buffer) => {
            if (err) {
                deferred.reject(err);
            } else {
                deferred.resolve(stdout.toString());
            }
        });

        return deferred.promise;
    }

    private update_plugins(): Q.Promise<any> {
        var remotePluginsPath: string = path.join("remote", "plugins");
        var self: Builder = this;
        if (!fs.existsSync(remotePluginsPath)) {
            return Q.resolve({});
        }

        var newAndModifiedPlugins: string[] = fs.readdirSync(remotePluginsPath).filter(function(entry: string): boolean {
            return fs.statSync(path.join(remotePluginsPath, entry)).isDirectory();
        });
        var pluginNameRegex: RegExp = new RegExp("plugins#([^#]*)#plugin.xml$".replace(/#/g, path.sep === "\\" ? "\\\\" : path.sep));
        var deletedPlugins: string[] = [];
        if (this.currentBuild.changeList && this.currentBuild.changeList.deletedFiles) {
            deletedPlugins = this.currentBuild.changeList.deletedFiles.filter(function(file: string): boolean {
                // file paths have been pre-normalised to use this platform's slashes
                // A plugin is deleted if its plugin.xml is deleted
                return !!file.match(pluginNameRegex);
            }).map(function(file: string): string {
                return file.match(pluginNameRegex)[1];
            });
        }

        var fetchJson: Cordova.IFetchJson = {};
        var fetchJsonPath: string = path.join(remotePluginsPath, "fetch.json");
        if (fs.existsSync(fetchJsonPath)) {
            try {
                fetchJson = JSON.parse(fs.readFileSync(fetchJsonPath, "utf8"));
            } catch (e) {
                // fetch.json is malformed; act as though no plugins are installed
                // If it turns out we do need variables from the fetch.json, then cordova will throw an error
                // and report exactly what variables were required.
            }
        }
        // Delete old plugins and then update new/modified plugins
        return utils.PromisesUtils.chain<string, any>(deletedPlugins, (plugin: string) => {
            // If the file doesn't exist any more, it may have been a dependent plugin that was removed
            // along with another plugin. It's not there any more at least, so lets assume it worked.
            if (!fs.existsSync(path.join("plugins", plugin))) {
                return Q.resolve({});
            }
            return self.cordova.raw.plugin("remove", plugin)
                // In the case of an error, don't stop the whole thing; report the error to the log and attempt to continue.
                // The plugin may have other plugins depending on it. If so, we are probably going to remove those later on,
                // which will then also remove this plugin
                .catch(function(err: any): void {
                    Logger.logError(err);
                });
            })
            .then(function(): Q.Promise<any> {
                return utils.PromisesUtils.chain(newAndModifiedPlugins, (plugin: string) => {
                    var newFolder: string = path.join(remotePluginsPath, plugin);
                    var installedFolder: string = path.join("plugins", plugin);
                    // The plugin is already installed; overwrite it
                    // Note that the plugin may have been installed by another plugin that depended on it;
                    // I don't know what version will have been installed then, but hopefully by
                    // overwriting it with the one that we have, we'll end up in the correct state.
                    if (fs.existsSync(installedFolder)) {
                        return UtilHelper.copyRecursive(newFolder, installedFolder);
                    }
                    // The plugin is not installed; install it
                    var cliVariables: IDictionary<string> = {};

                    // Check to see if the plugin is mentioned in fetch.json and has variables
                    if (plugin in fetchJson && fetchJson[plugin].variables) {
                        Object.keys(fetchJson[plugin].variables).forEach(function(key: string): void {
                            cliVariables[key] = fetchJson[plugin].variables[key];
                        });
                    }

                    return self.cordova.raw.plugin("add", newFolder, { cli_variables: cliVariables });
                });
            })
            .finally(function(): void {
                // Always clean up after ourselves; we don't want to get confused the next time we do a build.
                rimraf.sync(remotePluginsPath);
            })
            .then(() => {
                // Ensure that we have cordova-plugin-vs-taco-support installed
                return self.cordova.raw.plugin("add", "cordova-plugin-vs-taco-support");
            });
    }

<<<<<<< HEAD
    private update_platform(): Q.Promise<any> {
        // This step is what will push updated files from www/ to platforms/ios/www
        // It will also clobber any changes to some platform specific files such as platforms/ios/config.xml
        return this.cordova.raw.prepare({ platforms: [this.currentBuild.buildPlatform] });
    }

    private prepareNativeOverrides(): Q.Promise<any> {
        var resFrom: string = path.join("res", "native", this.currentBuild.buildPlatform);
        if (!fs.existsSync(resFrom)) {
            // If res -> native folder isn't here then it could be a project that was created when
            // the res -> cert folder still existed, so check for that location as well.
            resFrom = path.join("res", "cert", this.currentBuild.buildPlatform);
        }

        if (fs.existsSync(resFrom)) {
            var resTo: string = path.join("platforms", this.currentBuild.buildPlatform);
            return UtilHelper.copyRecursive(resFrom, resTo);
        }

        return Q({});
    }

    private compile_platform(): Q.Promise<any> {
        Logger.log("cordova compile " + this.currentBuild.buildPlatform);
        var configuration: string = (this.currentBuild.configuration === "debug") ? "--debug" : "--release";
        var opts: string [] = (this.currentBuild.options.length > 0) ? [this.currentBuild.options, configuration] : [configuration];
        return this.cordova.raw.compile({ platforms: [this.currentBuild.buildPlatform], options: opts });
=======
    private build_platform(): Q.Promise<any> {
        Logger.log("cordova build " + this.currentBuild.buildPlatform);
        //var opts: string [] = (this.currentBuild.options.length > 0) ? [this.currentBuild.options, configuration] : [configuration];
        var opts: Cordova.ICordova540BuildOptions = {};
        if (this.currentBuild.configuration === "debug") {
            opts.debug = true;
        } else {
            opts.release = true;
        }
        if (this.currentBuild.options.indexOf("--device") !== -1) {
            opts.device = true;
        } else {
            opts.emulator = true;
        }
        opts.argv = this.currentBuild.options;
        return this.cordova.raw.build({ platforms: [this.currentBuild.buildPlatform], options: opts });
>>>>>>> 51dd178b
    }
}

export = Builder;<|MERGE_RESOLUTION|>--- conflicted
+++ resolved
@@ -11,10 +11,10 @@
 "use strict";
 
 import child_process = require("child_process");
-import fs = require ("fs");
-import path = require ("path");
-import Q = require ("q");
-import rimraf = require ("rimraf");
+import fs = require("fs");
+import path = require("path");
+import Q = require("q");
+import rimraf = require("rimraf");
 import semver = require("semver");
 
 import resources = require("../resources/resourceManager");
@@ -56,19 +56,19 @@
         var self: Builder = this;
 
         return Q.fcall(Builder.change_directory, self.currentBuild.appDir)
-            .then(function (): Q.Promise<any> { return self.update_plugins(); })
-            .then(function (): void { self.currentBuild.updateStatus(BuildInfo.BUILDING, "UpdatingPlatform", self.currentBuild.buildPlatform); process.send(self.currentBuild); })
-            .then(function (): Q.Promise<any> { return self.beforePrepare(); })
-            .then(function (): Q.Promise<any> { return self.addPlatform(); })
-            .then(function (): Q.Promise<any> { return self.build_platform(); })
-            .then(function (): Q.Promise<any> { return self.afterCompile(); })
-            .then(function (): void { self.currentBuild.updateStatus(BuildInfo.BUILDING, "PackagingNativeApp"); process.send(self.currentBuild); })
-            .then(function (): Q.Promise<any> { return isDeviceBuild ? self.package() : Q({}); })
-            .then(function (): void {
+            .then(function(): Q.Promise<any> { return self.update_plugins(); })
+            .then(function(): void { self.currentBuild.updateStatus(BuildInfo.BUILDING, "UpdatingPlatform", self.currentBuild.buildPlatform); process.send(self.currentBuild); })
+            .then(function(): Q.Promise<any> { return self.beforePrepare(); })
+            .then(function(): Q.Promise<any> { return self.addPlatform(); })
+            .then(function(): Q.Promise<any> { return self.build_platform(); })
+            .then(function(): Q.Promise<any> { return self.afterCompile(); })
+            .then(function(): void { self.currentBuild.updateStatus(BuildInfo.BUILDING, "PackagingNativeApp"); process.send(self.currentBuild); })
+            .then(function(): Q.Promise<any> { return isDeviceBuild ? self.package() : Q({}); })
+            .then(function(): void {
                 Logger.log(resources.getString("DoneBuilding", self.currentBuild.buildNumber));
                 self.currentBuild.updateStatus(BuildInfo.COMPLETE);
             })
-            .catch(function (err: Error | string): void {
+            .catch(function(err: Error | string): void {
                 var errorMessage: string;
 
                 if (typeof err === "string") {
@@ -79,7 +79,7 @@
 
                 Logger.log(resources.getString("ErrorBuilding", self.currentBuild.buildNumber, errorMessage));
                 self.currentBuild.updateStatus(BuildInfo.ERROR, "BuildFailedWithError", errorMessage);
-            }).then(function (): BuildInfo {
+            }).then(function(): BuildInfo {
                 return self.currentBuild;
             });
     }
@@ -221,7 +221,7 @@
                 .catch(function(err: any): void {
                     Logger.logError(err);
                 });
-            })
+        })
             .then(function(): Q.Promise<any> {
                 return utils.PromisesUtils.chain(newAndModifiedPlugins, (plugin: string) => {
                     var newFolder: string = path.join(remotePluginsPath, plugin);
@@ -252,56 +252,20 @@
             })
             .then(() => {
                 // Ensure that we have cordova-plugin-vs-taco-support installed
-                return self.cordova.raw.plugin("add", "cordova-plugin-vs-taco-support");
-            });
-    }
-
-<<<<<<< HEAD
-    private update_platform(): Q.Promise<any> {
-        // This step is what will push updated files from www/ to platforms/ios/www
-        // It will also clobber any changes to some platform specific files such as platforms/ios/config.xml
-        return this.cordova.raw.prepare({ platforms: [this.currentBuild.buildPlatform] });
-    }
-
-    private prepareNativeOverrides(): Q.Promise<any> {
-        var resFrom: string = path.join("res", "native", this.currentBuild.buildPlatform);
-        if (!fs.existsSync(resFrom)) {
-            // If res -> native folder isn't here then it could be a project that was created when
-            // the res -> cert folder still existed, so check for that location as well.
-            resFrom = path.join("res", "cert", this.currentBuild.buildPlatform);
-        }
-
-        if (fs.existsSync(resFrom)) {
-            var resTo: string = path.join("platforms", this.currentBuild.buildPlatform);
-            return UtilHelper.copyRecursive(resFrom, resTo);
-        }
-
-        return Q({});
-    }
-
-    private compile_platform(): Q.Promise<any> {
-        Logger.log("cordova compile " + this.currentBuild.buildPlatform);
-        var configuration: string = (this.currentBuild.configuration === "debug") ? "--debug" : "--release";
-        var opts: string [] = (this.currentBuild.options.length > 0) ? [this.currentBuild.options, configuration] : [configuration];
-        return this.cordova.raw.compile({ platforms: [this.currentBuild.buildPlatform], options: opts });
-=======
+                if (semver.gte(this.currentBuild["vcordova"], "5.0.0")) {
+                    return self.cordova.raw.plugin("add", "cordova-plugin-vs-taco-support");
+                } else {
+                    // Cordova < 5.0.0 does not support acquiring plugins from npm. Instead, get it from git
+                    return self.cordova.raw.plugin("add", "https://github.com/Microsoft/cordova-plugin-vs-taco-support.git")
+                }
+            });
+    }
+
     private build_platform(): Q.Promise<any> {
         Logger.log("cordova build " + this.currentBuild.buildPlatform);
-        //var opts: string [] = (this.currentBuild.options.length > 0) ? [this.currentBuild.options, configuration] : [configuration];
-        var opts: Cordova.ICordova540BuildOptions = {};
-        if (this.currentBuild.configuration === "debug") {
-            opts.debug = true;
-        } else {
-            opts.release = true;
-        }
-        if (this.currentBuild.options.indexOf("--device") !== -1) {
-            opts.device = true;
-        } else {
-            opts.emulator = true;
-        }
-        opts.argv = this.currentBuild.options;
+        var configuration: string = (this.currentBuild.configuration === "debug") ? "--debug" : "--release";
+        var opts: string[] = (this.currentBuild.options.length > 0) ? [this.currentBuild.options, configuration] : [configuration];
         return this.cordova.raw.build({ platforms: [this.currentBuild.buildPlatform], options: opts });
->>>>>>> 51dd178b
     }
 }
 
