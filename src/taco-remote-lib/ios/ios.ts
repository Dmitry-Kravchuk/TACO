--- conflicted
+++ resolved
@@ -187,11 +187,7 @@
             var dataStr: string = data.toString();
             if (!errorMessage && dataStr.toLowerCase().indexOf("error") !== -1) {
                 if (dataStr.indexOf("No iOS device found, is it plugged in?") > -1) {
-<<<<<<< HEAD
-                    errorMessage = resources.getStringForLanguage(req, "installFailNoDevice");
-=======
-                    res.status(404).send(resources.getStringForLanguage(req, "InstallFailNoDevice"));
->>>>>>> b47c8389
+                    errorMessage = resources.getStringForLanguage(req, "InstallFailNoDevice");
                 } else {
                     // Do nothing: the error will be reported in the stderr of the response
                 }
