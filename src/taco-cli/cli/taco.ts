﻿/**
﻿ *******************************************************
﻿ *                                                     *
﻿ *   Copyright (C) Microsoft. All rights reserved.     *
﻿ *                                                     *
﻿ *******************************************************
﻿ */

/// <reference path="../../typings/cordovaExtensions.d.ts" />
/// <reference path="../../typings/node.d.ts" />
/// <reference path="../../typings/tacoHelpArgs.d.ts"/>
/// <reference path="../../typings/tacoKits.d.ts" />
/// <reference path="../../typings/tacoUtils.d.ts" />

"use strict";

import path = require ("path");
import Q = require ("q");

import cordovaWrapper = require ("./utils/cordovaWrapper");
import projectHelper = require ("./utils/projectHelper");
import resources = require ("../resources/resourceManager");
import tacoUtility = require ("taco-utils");
import tacoKits = require ("taco-kits");
import logger = tacoUtility.Logger;

import commands = tacoUtility.Commands;
import CommandsFactory = commands.CommandFactory;
import kitHelper = tacoKits.KitHelper;
import telemetry = tacoUtility.Telemetry;
<<<<<<< HEAD
import utilErrorCodes = tacoUtility.TacoErrorCode;
=======
import UtilHelper = tacoUtility.UtilHelper;
>>>>>>> 7e7e52fc

interface IParsedArgs {
    args: string[];
    command: commands.ICommand;
}

/*
 * Taco
 *
 * Main Taco class
 */
class Taco { 
    /*
     * Runs taco with command line args, catches "known" taco errors
     */
    public static run(): void {
        telemetry.init(require("../package.json").version);
        Taco.runWithArgs(process.argv.slice(2)).done(null, function (reason: any): any {
            // Pretty print taco Errors
            if (reason && reason.isTacoError) {
                tacoUtility.Logger.logError((<tacoUtility.TacoError>reason).toString());
                
                // If failure was due to unknown subcommand, print help for the command
                if (reason.errorCode === utilErrorCodes.CommandBadSubcommand) {
                    Taco.printHelpForCommand(process.argv[2]);
                }
            } else {
                throw reason;
            }
        });
    }

    /*
     * runs taco with passed array of args ensuring proper initialization
     */
    public static runWithArgs(args: string[]): Q.Promise<any> {
        return Q({})
            .then(function (): Q.Promise<any> {
                var parsedArgs: IParsedArgs = Taco.parseArgs(args);
                projectHelper.cdToProjectRoot();

                // if no command found that can handle these args, route args directly to Cordova
                if (parsedArgs.command) {
                    var commandData: tacoUtility.Commands.ICommandData = { options: {}, original: parsedArgs.args, remain: parsedArgs.args };
                    return parsedArgs.command.run(commandData);
                } else {
                    return cordovaWrapper.cli(parsedArgs.args);
                }
        });
    }

    private static parseArgs(args: string[]): IParsedArgs {
        var commandName: string = null;
        var commandArgs: string[] = null;

        // if version flag found, mark input as version and continue
        if (UtilHelper.tryParseVersionArgs(args)) {
            commandName = "version";
            commandArgs = [];
        } else {
            var helpArgs: ITacoHelpArgs = UtilHelper.tryParseHelpArgs(args);
            if (helpArgs) {
                commandName = "help";
                commandArgs = helpArgs.helpTopic ? [helpArgs.helpTopic] : [];
            } else {
                commandName = args[0] || "help";
                commandArgs = args.slice(1);
            }
        }

        var commandsFactory: CommandsFactory = new CommandsFactory(path.join(__dirname, "./commands.json"));
        var command: commands.ICommand = commandsFactory.getTask(commandName, commandArgs, __dirname);

        return <IParsedArgs>{ command: command, args: command ? commandArgs : args };
    }

    /*
     * Prints help for the command passed
     */
    private static printHelpForCommand(commandName: string): Q.Promise<any> {
        var args: string[] = [commandName];

        var commandsFactory: CommandsFactory = new CommandsFactory(path.join(__dirname, "./commands.json"));
        var command: commands.ICommand = commandsFactory.getTask("help", args, __dirname);

        return command.run({ options: {}, original: args, remain: args });
    }
}

export = Taco;<|MERGE_RESOLUTION|>--- conflicted
+++ resolved
@@ -28,11 +28,8 @@
 import CommandsFactory = commands.CommandFactory;
 import kitHelper = tacoKits.KitHelper;
 import telemetry = tacoUtility.Telemetry;
-<<<<<<< HEAD
 import utilErrorCodes = tacoUtility.TacoErrorCode;
-=======
 import UtilHelper = tacoUtility.UtilHelper;
->>>>>>> 7e7e52fc
 
 interface IParsedArgs {
     args: string[];
