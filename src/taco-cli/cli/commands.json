﻿{
    "create": {
        "synopsis": "<synopsis><PATH> [ID [NAME [CONFIG]]] [options]</synopsis>",
        "modulePath": "./create",
        "description": "<helptitle>[CommandCreateDescription]</helptitle>",
        "args": [
            { "name": "PATH", "description": "[CommandCreateArgsPath]" },
            { "name": "ID", "description": "[CommandCreateArgsId]" },
            { "name": "NAME", "description": "[CommandCreateArgsName]" },
            { "name": "CONFIG", "description": "[CommandCreateArgsConfig]" }
        ],
        "options": [
            { "name": "--kit <NAME>", "description": "[CommandCreateOptionsKit]" },
            { "name": "--template <NAME>", "description": "[CommandCreateOptionsTemplate]" },
            { "name": "--cli <VERSION>", "description": "[CommandCreateOptionsCli]" },
            { "name": "--copy-from|src <PATH>", "description": "[CommandCreateOptionsCopy]" },
            { "name": "--link-to <PATH>", "description": "[CommandCreateOptionsLinkto]" },
            { "name": "--list", "description": "[CommandCreateOptionsList]" }
        ]
    },
    "help": {
        "synopsis": "<synopsis>[COMMAND]</synopsis>",
        "modulePath": "./help",
        "description": "<helptitle>[CommandHelpDescription]</helptitle>"
    },
    "kit": {
        "synopsis": "<synopsis>[COMMAND] [--json]</synopsis>",
        "modulePath": "./kit",
        "description": "<helptitle>[CommandKitDescription]</helptitle>",
        "args": [
            { "name": "COMMAND", "description": "[CommandKitSubcommandDescription]" },
            { "name": "--json", "description": "[CommandKitJsonOptionDescription]" }
        ]
    },
    "setup": {
        "synopsis": "<synopsis>remote [PLATFORM]</synopsis>",
        "modulePath": "./setup",
        "description": "<helptitle>[CommandSetupDescription]</helptitle>",
        "args": [
            { "name": "PLATFORM", "description": "[CommandSetupOptionsPlatform]" }
        ]
    },

    "build": {
        "synopsis": "<synopsis>[PLATFORM] [--remote | --local] [--clean] [--debug | -- release] [--device | --emulator | --target=TARGET]</synopsis>",
        "modulePath": "./build",
        "description": "<helptitle>[CommandBuildDescription]</helptitle>",
        "args": [
            { "name": "PLATFORM", "description": "[CommandBuildPlatformDescription]" },
            { "name": "--remote", "description": "[CommandBuildRemoteDescription]" },
            { "name": "--local", "description": "[CommandBuildLocalDescription]" },
            { "name": "--clean", "description": "[CommandBuildCleanDescription]" },
            { "name": "--debug", "description": "[CommandBuildDebugDescription]" },
            { "name": "--release", "description": "[CommandBuildReleaseDescription]" },
            { "name": "--device", "description": "[CommandBuildDeviceDescription]" },
            { "name": "--emulator", "description": "[CommandBuildEmulatorDescription]" },
            { "name": "--target", "description": "[CommandBuildTargetDescription]" }
        ]
    },
    "run": {
        "synopsis": "<synopsis>[PLATFORM] [--debuginfo] [--remote | --local] [--nobuild] [--debug | -- release] [--device | --emulator | --target=TARGET]</synopsis>",
        "modulePath": "./run",
        "description": "<helptitle>[CommandRunDescription]</helptitle>",
        "args": [
            { "name": "PLATFORM", "description": "[CommandRunPlatformDescription]" },
            { "name": "--remote", "description": "[CommandRunRemoteDescription]" },
            { "name": "--local", "description": "[CommandRunLocalDescription]" },
            { "name": "--nobuild", "description": "[CommandRunNobuildDescription]" },
            { "name": "--debuginfo", "description": "[CommandRunDebuginfoDescription]" },
            { "name": "--debug", "description": "[CommandRunDebugDescription]" },
            { "name": "--release", "description": "[CommandRunReleaseDescription]" },
            { "name": "--device", "description": "[CommandRunDeviceDescription]" },
            { "name": "--emulator", "description": "[CommandRunEmulatorDescription]" },
            { "name": "--target", "description": "[CommandRunTargetDescription]" }
        ]
    },
    "version": {
        "synopsis": "<synopsis>remote [PLATFORM]</synopsis>",
        "modulePath": "./version",
<<<<<<< HEAD
        "description": "<description>[CommandVersionDescription]</description>"
    },
    "install-reqs": {
        "synopsis": "<synopsis>[PLATFORM_1] [PLATFORM_2] ...</synopsis>",
        "modulePath": "./installReqs",
        "description": "<description>[CommandInstallReqsDescription]</description>",
        "options": [
            { "name": "[PLATFORM]", "description": "[CommandInstallReqsPlatformDescription]" }
        ]
=======
        "description": "<helptitle>[CommandVersionDescription]</helptitle>"
>>>>>>> 1b85a353
    }
}<|MERGE_RESOLUTION|>--- conflicted
+++ resolved
@@ -77,18 +77,14 @@
     "version": {
         "synopsis": "<synopsis>remote [PLATFORM]</synopsis>",
         "modulePath": "./version",
-<<<<<<< HEAD
-        "description": "<description>[CommandVersionDescription]</description>"
+        "description": "<helptitle>[CommandVersionDescription]</helptitle>"
     },
     "install-reqs": {
         "synopsis": "<synopsis>[PLATFORM_1] [PLATFORM_2] ...</synopsis>",
         "modulePath": "./installReqs",
-        "description": "<description>[CommandInstallReqsDescription]</description>",
+        "description": "<helptitle>[CommandInstallReqsDescription]</helptitle>",
         "options": [
             { "name": "[PLATFORM]", "description": "[CommandInstallReqsPlatformDescription]" }
         ]
-=======
-        "description": "<helptitle>[CommandVersionDescription]</helptitle>"
->>>>>>> 1b85a353
     }
 }