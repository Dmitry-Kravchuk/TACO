﻿/**
﻿ *******************************************************
﻿ *                                                     *
﻿ *   Copyright (C) Microsoft. All rights reserved.     *
﻿ *                                                     *
﻿ *******************************************************
﻿ */

/// <reference path="../../typings/tacoUtils.d.ts" />
/// <reference path="../../typings/tacoKits.d.ts" />
/// <reference path="../../typings/node.d.ts" />

"use strict";

import Q = require ("q");

import commandBase = require ("./utils/platformPluginCommandBase");
import cordovaHelper = require ("./utils/cordovaHelper");
import cordovaWrapper = require ("./utils/cordovaWrapper");
import errorHelper = require ("./tacoErrorHelper");
import kitHelper = require ("./utils/kitHelper");
import projectHelper = require ("./utils/projectHelper");
import resources = require ("../resources/resourceManager");
import TacoErrorCodes = require ("./tacoErrorCodes");
import tacoKits = require ("taco-kits");
import tacoUtility = require ("taco-utils");

import CommandOperationStatus = commandBase.CommandOperationStatus;
import logger = tacoUtility.Logger;
import packageLoader = tacoUtility.TacoPackageLoader;
import LoggerHelper = tacoUtility.LoggerHelper;

/**
 * Plugin
 * 
 * Handles "taco plugin"
 */
class Plugin extends commandBase.PlatformPluginCommandBase {
    public name: string = "plugin";

     /**
      * Checks for kit overrides for the targets and massages the command targets 
      * parameter to be consumed by the "plugin" command
      */
    public checkForKitOverrides(projectInfo: projectHelper.IProjectInfo): Q.Promise<any> {
        var targets: string[] = [];
        var self: Plugin = this;
        var pluginInfoToPersist: Cordova.ICordovaPlatformPluginInfo[] = [];

<<<<<<< HEAD
        var subCommand: string = this.cordovaCommandParams.subCommand;
        if (subCommand !== "add") {
=======
        var subCommand = this.cordovaCommandParams.subCommand;

        if (subCommand === "rm") {
            subCommand = "remove";
        }

        if (subCommand !== "add" && subCommand !== "remove") {
>>>>>>> 403e253e
            return Q({});
        }

        return kitHelper.getPluginOverridesForKit(projectInfo.tacoKitId)
            .then(function (pluginOverrides: TacoKits.IPluginOverrideMetadata): Q.Promise<any> {
            // For each of the plugins specified at command-line, check for overrides in the current kit
            return self.cordovaCommandParams.targets.reduce<Q.Promise<any>>(function (earlierPromise: Q.Promise<any>, pluginName: string): Q.Promise<any> {
                return earlierPromise.then(function (): Q.Promise<any> {
                    var pluginInfo: Cordova.ICordovaPlatformPluginInfo = { name: pluginName, spec: "", pluginVariables: [] };
                    // Proceed only if the version has not already been overridden on
                    // command line i.e, proceed only if user did not add plugin@<verion|src>
                    if (!self.cliParamHasVersionOverride(pluginName)) {
                        return self.configXmlHasVersionOverride(pluginName, projectInfo)
                            .then(function (versionOverridden: boolean): void {
                            var target: string = pluginName;
                            // Use kit overrides only if plugin has not already been overridden in config.xml
                            if (!versionOverridden && pluginOverrides && pluginOverrides[pluginName]) {
                                var pluginOverrideData: TacoKits.IPluginOverrideInfo = pluginOverrides[pluginName];
                                if (pluginOverrideData.version) {
                                    pluginInfo.spec = pluginOverrideData.version;
                                    target = pluginName + "@" + pluginInfo.spec;
                                } else if (pluginOverrideData.src) {
                                    target = pluginInfo.spec = pluginOverrideData.src;
                                }

                                // Push the target to list of values to be persisted in config.xml
                                pluginInfoToPersist.push(pluginInfo);
                                if (pluginOverrideData["supported-platforms"]) {
                                    self.printSupportedPlatformsMessage(target, pluginOverrideData["supported-platforms"], self.cordovaCommandParams.subCommand);
                                }
                            } else if (versionOverridden && subCommand === "remove") {
                                pluginInfoToPersist.push(pluginInfo);
                            }

                            targets.push(target);
                        });
                    } else {
                        targets.push(pluginName);
                    }

                    return Q.resolve(targets);
                });
            }, Q({}));
        }).then(function (): Q.Promise<any> {
            // Set target and print status message
            self.printStatusMessage(targets, self.cordovaCommandParams.subCommand, CommandOperationStatus.InProgress);
            self.cordovaCommandParams.targets = targets;
            return Q.resolve(pluginInfoToPersist);
        });
    }

    /**
     * Checks if the plugin has a version specification in config.xml of the cordova project
     */
    public configXmlHasVersionOverride(pluginName: string, projectInfo: projectHelper.IProjectInfo): Q.Promise<boolean> {
        var deferred: Q.Deferred<boolean> = Q.defer<boolean>();
        cordovaHelper.getPluginVersionSpec(pluginName, projectInfo.configXmlPath, projectInfo.cordovaCliVersion).then(function (versionSpec: string): void {
            deferred.resolve(versionSpec !== "");
        });
        return deferred.promise;
    }

    /**
     * Edits the version override info to config.xml of the cordova project
     */
    public editVersionOverrideInfo(specs: Cordova.ICordovaPlatformPluginInfo[], projectInfo: projectHelper.IProjectInfo, add: boolean): Q.Promise<any> {
        return cordovaHelper.editConfigXml(projectInfo, function (parser: Cordova.cordova_lib.configparser): void {
            cordovaHelper.editPluginVersionSpecs(specs, parser, add);
        });
    }

    /**
     * Prints the supported platforms information regarding a plugin
     */
    public printSupportedPlatformsMessage(pluginId: string, supportedPlatforms: string, operation: string): void {
        if (operation === "add") {
            logger.log(resources.getString("CommandPluginTestedPlatforms", pluginId, supportedPlatforms));
        }
    }

    /**
     * Prints the plugin addition/removal status message
     */
    public printStatusMessage(targets: string[], operation: string, status: CommandOperationStatus): void {
        // Parse the target string for plugin names and print success message
        var plugins: string = "";

        if (!(targets.length === 1 && targets[0].indexOf("@") !== 0 && packageLoader.GIT_URI_REGEX.test(targets[0]) && packageLoader.FILE_URI_REGEX.test(targets[0]))) {
            plugins = targets.join(", ");
        }

        switch (status) {
            case CommandOperationStatus.InProgress: {
                this.printInProgressMessage(plugins, operation);
            }
            break;

            case CommandOperationStatus.Success: {
                this.printSuccessMessage(plugins, operation);
            }
            break;
        }
    }

    /**
     * Prints the plugin addition/removal operation progress message
     */
    private printInProgressMessage(plugins: string, operation: string): void {
        switch (operation) {
            case "add": {
                logger.log(resources.getString("CommandPluginStatusAdding", plugins));
            }
            break;

            case "remove":
            case "rm": {
                logger.log(resources.getString("CommandPluginStatusRemoving", plugins));
            }
            break;

            case "update": {
                logger.log(resources.getString("CommandPluginStatusUpdating", plugins));
            }
            break;
        }
    }

    /**
     * Prints the plugin addition/removal operation success message
     */
    private printSuccessMessage(plugins: string, operation: string): void {
        switch (operation) {
            case "add": {
                logger.log(resources.getString("CommandPluginWithIdStatusAdded", plugins));

                // Print the onboarding experience
                logger.log(resources.getString("OnboardingExperienceTitle"));
                LoggerHelper.logList(["HowToUseCommandInstallReqsPlugin",
                    "HowToUseCommandSetupRemote",
                    "HowToUseCommandBuildPlatform",
                    "HowToUseCommandEmulatePlatform",
                    "HowToUseCommandRunPlatform"].map((msg: string) => resources.getString(msg)));

                ["",
                    "HowToUseCommandHelp",
                    "HowToUseCommandDocs"].forEach((msg: string) => logger.log(resources.getString(msg)));
            }
            break;

            case "remove":
            case "rm": {
                logger.log(resources.getString("CommandPluginStatusRemoved", plugins));
            }
            break;

            case "update": {
                logger.log(resources.getString("CommandPluginStatusUpdated", plugins));
            }
            break;
        }
    }
}

export = Plugin;<|MERGE_RESOLUTION|>--- conflicted
+++ resolved
@@ -47,18 +47,13 @@
         var self: Plugin = this;
         var pluginInfoToPersist: Cordova.ICordovaPlatformPluginInfo[] = [];
 
-<<<<<<< HEAD
         var subCommand: string = this.cordovaCommandParams.subCommand;
-        if (subCommand !== "add") {
-=======
-        var subCommand = this.cordovaCommandParams.subCommand;
 
         if (subCommand === "rm") {
             subCommand = "remove";
         }
 
         if (subCommand !== "add" && subCommand !== "remove") {
->>>>>>> 403e253e
             return Q({});
         }
 
