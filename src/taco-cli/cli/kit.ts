﻿/**
﻿ *******************************************************
﻿ *                                                     *
﻿ *   Copyright (C) Microsoft. All rights reserved.     *
﻿ *                                                     *
﻿ *******************************************************
﻿ */

/// <reference path="../../typings/cordovaExtensions.d.ts" />
/// <reference path="../../typings/nameDescription.d.ts" />
/// <reference path="../../typings/node.d.ts" />
/// <reference path="../../typings/nopt.d.ts" />
/// <reference path="../../typings/tacoUtils.d.ts" />
/// <reference path="../../typings/tacoKits.d.ts" />
"use strict";

import assert = require ("assert");
import child_process = require ("child_process");
import fs = require ("fs");
import nopt = require ("nopt");
import path = require ("path");
import Q = require ("q");
import semver = require ("semver");
import util = require ("util");

import cordovaHelper = require ("./utils/cordovaHelper");
import cordovaWrapper = require ("./utils/cordovaWrapper");
import errorHelper = require ("./tacoErrorHelper");
import kitHelper = require ("./utils/kitHelper");
import projectHelper = require ("./utils/projectHelper");
import readline = require ("readline");
import resources = require ("../resources/resourceManager");
import TacoErrorCodes = require ("./tacoErrorCodes");
import tacoUtility = require ("taco-utils");

import commands = tacoUtility.Commands;
import logger = tacoUtility.Logger;
import LoggerHelper = tacoUtility.LoggerHelper;
import utils = tacoUtility.UtilHelper;

import IDictionary = cordovaHelper.IDictionary;

enum ProjectComponentType {
        Unknown = -1,
        Platform = 0,
        Plugin = 1
}

interface IKitInfo {
    kitId: string;
    cordovaCliVersion: string;
}

/**
 * kit
 *
 * handles "taco kit"
 */
class Kit extends commands.TacoCommandBase {
    private static KNOWN_OPTIONS: Nopt.CommandData = {
        kit: String,
        json: String,
        cordova: String
    };

    private static INDENT_WIDTH: number = 3; // indent string
    private static MAX_TEXT_WIDTH: number = 40;
    private static DEFAULT_METADATA_FILENAME: string = "KitMetadata.json";
    private static SHORT_HANDS: Nopt.ShortFlags = {};

    public name: string = "kit";
    public info: commands.ICommandInfo;

    /**
     * Prompts the user with the prompt string and returns the response
     */
    public static promptUser(prompt: string): Q.Promise<string> {
        var deferred: Q.Deferred<any> = Q.defer<any>();
        var yesOrNoHandler: readline.ReadLine = readline.createInterface({ input: process.stdin, output: process.stdout });

        yesOrNoHandler.question(prompt, function (answer: string): void {
            yesOrNoHandler.close();
            deferred.resolve(answer);
        });

        return deferred.promise;
    }

    /**
     * Prompts for update and updates the project on a affirmative response
     */
    public static promptAndUpdateProject(updateToCliProject: boolean, installedPlatformVersions: IDictionary<string>, installedPluginVersions: IDictionary<string>,
        platformVersionUpdates: IDictionary<string> = null, pluginVersionUpdates: IDictionary<string> = null): Q.Promise<any> {
        logger.logLine();
        return Kit.promptUser(resources.getString("CommandKitSelectProjectUpdatePrompt"))
        .then(function (answer: string): Q.Promise<any> {
            if (answer && answer.length > 0 ) {
                answer = answer.toLowerCase();
                if (resources.getString("PromptResponseYes").split("\n").indexOf(answer) !== -1) {
                    logger.logLine();
                    return Kit.updateProject(updateToCliProject, installedPlatformVersions, installedPluginVersions, platformVersionUpdates, pluginVersionUpdates);
                }
            }
        });
    }

    /**
     * Get kit title
     */
    public static getKitTitle(kitId: string, kitInfo: TacoKits.IKitInfo): string {
        var name: string = util.format("<kitid>%s</kitid>", kitId);
        if (!!kitInfo.default) {
            return util.format("%s <defaultkit>(%s)</defaultkit>", name, resources.getString("CommandKitListDefaultKit"));
        } else if (!!kitInfo.deprecated) {
            return util.format("%s <deprecatedkit>(%s) </deprecatedkit>", name, resources.getString("CommandKitListDeprecatedKit"));
        }

        return name;
    }

    private static generateTelemetryProperties(commandData: commands.ICommandData): Q.Promise<tacoUtility.ICommandTelemetryProperties> {
        return Q.when(tacoUtility.TelemetryHelper.addPropertiesFromOptions({}, Kit.KNOWN_OPTIONS, commandData.options, ["kit", "cordova"]));
    }

    /**
     * Get kit description
     */
    private static getKitDescription(kitInfo: TacoKits.IKitInfo): string {
        var kitDefaultDescription: string = "";

        if (kitInfo["cordova-cli"]) {
            kitDefaultDescription = resources.getString("CommandKitListDefaultDescription", kitInfo["cordova-cli"]);
        }

        kitDefaultDescription = kitInfo.description || kitDefaultDescription;

        if (!!kitInfo.default) {
            return util.format("%s <defaultkit>%s</defaultkit>", kitDefaultDescription, resources.getString("CommandKitListDefaultKitDescSuffix"));
        } else if (!!kitInfo.deprecated) {
            return util.format("%s <deprecatedkit>%s</deprecatedkit>", kitDefaultDescription, resources.getString("CommandKitListDeprecatedKitDescSuffix"));
        } else {
            return kitDefaultDescription;
        }
    }

    /**
     * Pretty prints title and description of all the known kits
     * Order is :
     * <current_kit> if within a Taco kit project
     * <default_kit>
     * <available_kit_1>
     * <available_kit_2>
     * <available_kit_3>
     * ...
     * <deprecated_kit_1>
     * <deprecated_kit_2>
     * ...
     */
    private static printAllKits(): Q.Promise<any> {
        var defaultKitDesc: INameDescription, currentKitDesc: INameDescription;
        var kitsToPrint: INameDescription[] = [];
        var deprecatedKits: INameDescription[] = [];
        var availableKits: INameDescription[] = [];
        var currentKitId: string = "";

        return Kit.getCurrentKitInfo().then(function (kitInfo: IKitInfo): Q.Promise<any> {
            currentKitId = kitInfo.kitId;
            var logLine: boolean = false;
            if (kitInfo.kitId) {
                logger.log(resources.getString("CommandKitListCurrentKit", kitInfo.kitId));
                logLine = true;
            }
            if (kitInfo.cordovaCliVersion) {
                logger.log(resources.getString("CommandKitListCurrentCordovaCLI", kitInfo.cordovaCliVersion));
                logLine = true;
            }

            if (logLine) {
                logger.logLine();
            }

            return Q.resolve({});
        })
            .then(function (): Q.Promise<any> {
            return kitHelper.getKitMetadata().then(function (meta: TacoKits.ITacoKitMetadata): Q.Promise<any> {
                return Q.all(Object.keys(meta.kits).map(function (kitId: string): Q.Promise<any> {
                    return kitHelper.getKitInfo(kitId).then(function (kitInfo: TacoKits.IKitInfo): Q.Promise<any> {
                        var kitNameDescription: INameDescription = {
                            name: util.format("<kitid>%s</kitid>", kitId),
                            description: Kit.getKitDescription(kitInfo)
                        };

                        if (kitId === currentKitId) {
                            currentKitDesc = kitNameDescription;
                        } else {
                            if (!!kitInfo.default) {
                                defaultKitDesc = kitNameDescription;
                            } else if (!!kitInfo.deprecated) {
                                deprecatedKits.push(kitNameDescription);
                            } else {
                                availableKits.push(kitNameDescription);
                            }
                        }

                        return Q.resolve({});
                    });
                }));
            });
        })
            .then(function (): Q.Promise<any> {
            if (currentKitDesc) {
                kitsToPrint.push(currentKitDesc);
            }

            if (defaultKitDesc) {
                kitsToPrint.push(defaultKitDesc);
            }

            kitsToPrint.push.apply(kitsToPrint, availableKits);
            kitsToPrint.push.apply(kitsToPrint, deprecatedKits);
            logger.log(resources.getString("CommandKitList"));
            logger.logLine();
            LoggerHelper.logNameDescriptionTable(kitsToPrint);
            return Q.resolve({});
        });
    }

    /**
     * Pretty prints the Kit name and description info
     */
    private static printKitNameAndDescription(kitId: string, kitInfo: TacoKits.IKitInfo): void {
        var title: string = Kit.getKitTitle(kitId, kitInfo);
        var kitDescription: string = Kit.getKitDescription(kitInfo);
        logger.log(util.format("%s<underline/>", title));
        logger.log(kitDescription);
    }

    /**
     * Pretty prints the Cordova CLI version info
     */
    private static printCordovaCliVersion(kitInfo: TacoKits.IKitInfo): void {
        if (kitInfo["cordova-cli"]) {
            logger.logLine();
            logger.log(resources.getString("CommandKitListCordovaCliForKit", kitInfo["cordova-cli"]));
            logger.logLine();
        }
    }

    /**
     * Pretty prints the platform version override info
     */
    private static printPlatformOverrideInfo(kitInfo: TacoKits.IKitInfo, valuesIndent: number): void {
        if (kitInfo.platforms) {
            logger.log(resources.getString("CommandKitListPlatformOverridesForKit"));
            logger.logLine();
            LoggerHelper.logNameDescriptionTable(
                Object.keys(kitInfo.platforms).map(function (platformName: string): INameDescription {
                    return <INameDescription> {
                        name: platformName,
                        description: kitInfo.platforms[platformName].version || kitInfo.platforms[platformName].src
                    };
                }), LoggerHelper.DEFAULT_INDENT, valuesIndent);
            logger.logLine();
        }
    }

    /**
     * Pretty prints the plugin version override info
     */
    private static printPluginOverrideInfo(kitInfo: TacoKits.IKitInfo, valuesIndent: number): void {
        if (kitInfo.plugins) {
            logger.log(resources.getString("CommandKitListPluginOverridesForKit"));
            logger.logLine();
            LoggerHelper.logNameDescriptionTable(
                Object.keys(kitInfo.plugins).map(function (pluginId: string): INameDescription {
                    return <INameDescription> {
                        name: pluginId,
                        description: kitInfo.plugins[pluginId].version || kitInfo.plugins[pluginId].src
                    };
                }), LoggerHelper.DEFAULT_INDENT, valuesIndent);
            logger.logLine();
        }
    }

    /**
     * Prints the release notes information for a kit
     */
    private static printReleaseNotesInformation(kitInfo: TacoKits.IKitInfo): void {
        if (kitInfo.releaseNotesUri && kitInfo.releaseNotesUri.length > 0) {
            logger.logLine();
            logger.log(resources.getString("CommandKitListReleaseNotes", kitInfo.releaseNotesUri));
        }
    }

    /**
     * Validates the file path passed. Throw appropriate errors if path passed is invalid.
     */
    private static validateJsonFilePath(jsonFilePath: string): Q.Promise<any> {
        assert(jsonFilePath);
        // Make sure the specified path is valid
        if (!utils.isPathValid(jsonFilePath)) {
            throw errorHelper.get(TacoErrorCodes.ErrorInvalidPath, jsonFilePath);
        }

        if (path.extname(jsonFilePath).toLowerCase() !== ".json") {
            throw errorHelper.get(TacoErrorCodes.ErrorInvalidJsonFilePath, jsonFilePath);
        }

        if (fs.existsSync(jsonFilePath)) {
            return Kit.promptUser(resources.getString("CommandKitListJsonOverwritePrompt", jsonFilePath))
            .then(function (answer: string): void {
                if (answer && answer.length > 0 ) {
                    answer = answer.toLowerCase();
                    logger.logLine();
                    if (resources.getString("PromptResponseYes").split("\n").indexOf(answer) === -1) {
                        throw resources.getString("ErrorOperationCancelled");
                    }
                }
            });
        }

        utils.createDirectoryIfNecessary(path.dirname(jsonFilePath));
        return Q.resolve({});
    }

    /**
     * Save the metadata Json to path provided as argument to "--json" option
     */
    private static writeMetadataJsonFile(commandData: commands.ICommandData): Q.Promise<any> {
        var deferred: Q.Deferred<any> = Q.defer<any>();
        var jsonFilePath: string = commandData.options["json"];

        if (!jsonFilePath) {
            jsonFilePath = path.join(utils.tacoHome, Kit.DEFAULT_METADATA_FILENAME);
        }

        return Kit.validateJsonFilePath(jsonFilePath)
        .then(function (): Q.Promise<any> {
            return kitHelper.getKitMetadata();
        })
        .then(function (meta: TacoKits.ITacoKitMetadata): Q.Promise<any> {
            return projectHelper.createJsonFileWithContents(jsonFilePath, meta.kits);
        })
        .then(function (): Q.Promise<any> {
            logger.log(resources.getString("CommandKitListJsonFileStatus", jsonFilePath));
            return Q.resolve({});
        });
    }

    private static getLongestPlatformPluginLength(platforms: string[], plugins: string[]): number {
        var longest: number = 0;
        if (platforms) {
                longest = platforms.reduce(function (max: number, platformName: string): number {
                return Math.max(max, platformName.length);
            }, longest);
        }

        if (plugins) {
            longest = plugins.reduce(function (max: number, pluginId: string): number {
                        return Math.max(max, pluginId.length);
            }, longest);
        }

        return longest;
    }

    /**
     * Pretty prints information (title, description, Cordova CLI version,
     * plugin/platform override info regardng a single kit
     */
    private static printKit(kitId: string): Q.Promise<any> {
        return kitHelper.getKitInfo(kitId).then(function (kitInfo: TacoKits.IKitInfo): void {
            var indent: number = LoggerHelper.getDescriptionColumnIndent(Kit.getLongestPlatformPluginLength(kitInfo.platforms ? Object.keys(kitInfo.platforms) : null, kitInfo.plugins ? Object.keys(kitInfo.plugins) : null));
            Kit.printKitNameAndDescription(kitId, kitInfo);
            Kit.printCordovaCliVersion(kitInfo);
            Kit.printPlatformOverrideInfo(kitInfo, indent);
            Kit.printPluginOverrideInfo(kitInfo, indent);
            Kit.printReleaseNotesInformation(kitInfo);
        });
    }

    /**
     * Pretty prints the current Kit/Cordova CLI info
     */
<<<<<<< HEAD
    private static getCurrentKitInfo(): Q.Promise<IKitInfo> {
        var deferred: Q.Deferred<IKitInfo> = Q.defer<IKitInfo>();
        return projectHelper.getProjectInfo().then(function (projectInfo: projectHelper.IProjectInfo): Q.Promise<IKitInfo> {
            deferred.resolve(<IKitInfo> { kitId: projectInfo.tacoKitId, cordovaCliVersion: projectInfo.cordovaCliVersion });
=======
    private static getCurrentKitInfo(): Q.Promise<string> {
        var deferred: Q.Deferred<string> = Q.defer<string>();
        return projectHelper.getProjectInfo().then(function (projectInfo: projectHelper.IProjectInfo): Q.Promise<string> {
            deferred.resolve(projectInfo.tacoKitId);
>>>>>>> 35e32922
            return deferred.promise;
        });
    }

    private static invokeComponentCommandSilent(component: string, subCommand: string, targets: string[], options: Cordova.ICordovaDownloadOptions): Q.Promise<any> {
        var commandParams: Cordova.ICordovaCommandParameters = {
            subCommand: subCommand,
            targets: targets,
            downloadOptions: options
        };
        return cordovaWrapper.invokePlatformPluginCommand(component, commandParams, null, true);
    }

    /**
     * Updates the project compoenents - plugins/platforms added to the project - Removes and adds platforms
     */
    private static updateComponents(updateToCliProject: boolean, components: IDictionary<string>, componentType: ProjectComponentType): Q.Promise<any> {
        assert(componentType === ProjectComponentType.Platform || componentType === ProjectComponentType.Plugin);
        if (!components || Object.keys(components).length === 0) {
            return Q({});
        }

        if (componentType === ProjectComponentType.Platform) {
            logger.log(resources.getString("CommandKitSelectStatusUpdatingPlatforms"));
        } else {
            logger.log(resources.getString("CommandKitSelectStatusUpdatingPlugins"));
        }

        var downloadOptions: Cordova.ICordovaDownloadOptions = { searchpath: "", noregistry: false, usegit: false, cli_variables: {}, browserify: "", link: "", save: true, shrinkwrap: false };
        var command: string = (componentType === ProjectComponentType.Platform) ? "platform" : "plugin";

        // Remove all the updatable plugins and re-add them
        return Kit.invokeComponentCommandSilent(command, "remove", Object.keys(components), downloadOptions)
        .then(function (): Q.Promise<any> {
           return Object.keys(components).reduce<Q.Promise<any>>(function (soFar: Q.Promise<any>, componentName: string): Q.Promise<any> {
                return soFar.then(function (): Q.Promise<any> {
                    // No override on the case of CLI project update - Cordova CLI gets its pinned version
                    var componentOverride: string = updateToCliProject ? componentName : componentName + "@" + components[componentName];
                    // Do not save in the case of updating to CLI project
                    downloadOptions.save = !updateToCliProject;
                    return Kit.invokeComponentCommandSilent(command, "add", [componentOverride], downloadOptions);
                });
            }, Q({}));
        });
    }

    /**
     * Updates the platforms and plugins added to the project - after a kit/cli change
     */
    private static updateProject(updateToCliProject: boolean, installedPlatformVersions: IDictionary<string>, installedPluginVersions: IDictionary<string>,
        platformVersionUpdates: IDictionary<string> = null, pluginVersionUpdates: IDictionary<string> = null): Q.Promise<any> {
        return Kit.updateComponents(updateToCliProject, platformVersionUpdates || installedPlatformVersions, ProjectComponentType.Platform)
        .then(function (): Q.Promise<any> {
            return Kit.updateComponents(updateToCliProject, pluginVersionUpdates || installedPluginVersions, ProjectComponentType.Plugin);
        });
    }

    /**
     * Returns the component (platform/plugin) update info
     */
    private static getComponentUpdateInfo(projectPath: string, kitId: string, installedComponentInfo: IDictionary<string>, componentType: ProjectComponentType = ProjectComponentType.Platform): Q.Promise<any> {
        assert(componentType === ProjectComponentType.Platform || componentType === ProjectComponentType.Plugin);
        var componentUpdates: IDictionary<string> = {};
        return kitHelper.getKitInfo(kitId).then(function (kitInfo: TacoKits.IKitInfo): Q.Promise<any> {
            var componentOverrides: TacoKits.IPluginOverrideMetadata | TacoKits.IPlatformOverrideMetadata = (componentType === ProjectComponentType.Platform) ? kitInfo.platforms : kitInfo.plugins;
            if (!installedComponentInfo) {
                return Q.resolve({});
            }

            Object.keys(installedComponentInfo).forEach(function (key: string): void {
                if (componentOverrides && componentOverrides[key] && componentOverrides[key].version && componentOverrides[key].version !== installedComponentInfo[key]) {
                    componentUpdates[key] = componentOverrides[key].version;
                }
            });
            return Q.resolve(componentUpdates);
        });
    }

    /**
     * Pretty prints the Cordova CLI version update info
     */
    private static printCordovaCliUpdateInfo(currentCli: string, newCli: string): void {
        assert(currentCli);
        assert(newCli);

        if (currentCli === newCli) {
            return;
        }

        logger.logLine();
        logger.log(resources.getString("CommandKitListCordovaCliForKit", currentCli + " => " + newCli));
        logger.logLine();
    }

    private static projectComponentNeedsUpdate(installedComponentVersions: IDictionary<string>, componentVersionUpdates: IDictionary<string> = null): boolean {
        return (installedComponentVersions && Object.keys(componentVersionUpdates || installedComponentVersions).length > 0);
    }

    /**
     * Pretty prints the platform and plugin update information
     */
    private static printProjectUpdateInfo(id: string, installedPlatformVersions: IDictionary<string>, installedPluginVersions: IDictionary<string>,
        platformVersionUpdates: IDictionary<string> = null, pluginVersionUpdates: IDictionary<string> = null): void {
        var indent: number = LoggerHelper.getDescriptionColumnIndent(Kit.getLongestPlatformPluginLength(installedPlatformVersions ? Object.keys(installedPlatformVersions) : null, installedPluginVersions ? Object.keys(installedPluginVersions) : null));

        var platformsRequireUpdate: boolean = Kit.projectComponentNeedsUpdate(installedPlatformVersions, platformVersionUpdates);
        var pluginsRequireUpdate: boolean = Kit.projectComponentNeedsUpdate(installedPluginVersions, pluginVersionUpdates);

        if (platformsRequireUpdate || pluginsRequireUpdate) {
            if (platformVersionUpdates || pluginVersionUpdates) {
                logger.log(resources.getString("CommandKitSelectKitPreview", id));
            } else {
                logger.log(resources.getString("CommandKitSelectCliPreview", id));
            }

            if (platformsRequireUpdate) {
                logger.logLine();
                logger.log(resources.getString("CommandKitListPlatformOverridesForKit"));
                Kit.printUpdateInfo(indent, installedPlatformVersions, platformVersionUpdates, ProjectComponentType.Platform);
            }

            if (pluginsRequireUpdate) {
                logger.logLine();
                logger.log(resources.getString("CommandKitListPluginOverridesForKit"));
                Kit.printUpdateInfo(indent, installedPluginVersions, pluginVersionUpdates, ProjectComponentType.Plugin);
            }

            logger.log(resources.getString("CommandKitSelectProjectUpdateWarning"));
        }
    }

    private static printCliProjectUpdateInfo(currentCli: string, newCli: string, installedPlatformVersions: IDictionary<string>, installedPluginVersions: IDictionary<string>): void {
        Kit.printCordovaCliUpdateInfo(currentCli, newCli);
        Kit.printProjectUpdateInfo(newCli, installedPlatformVersions, installedPluginVersions);
    }

    private static printKitProjectUpdateInfo(currentCli: string, kitId: string, installedPlatformVersions: IDictionary<string>, installedPluginVersions: IDictionary<string>,
        platformVersionUpdates: IDictionary<string>, pluginVersionUpdates: IDictionary<string>): Q.Promise<any> {
        return kitHelper.getKitInfo(kitId).then(function (info: TacoKits.IKitInfo): void {
            Kit.printCordovaCliUpdateInfo(currentCli, info["cordova-cli"]);
            Kit.printProjectUpdateInfo(kitId, installedPlatformVersions, installedPluginVersions, platformVersionUpdates, pluginVersionUpdates);
        });
    }

    private static printUpdateInfo(indent: number, installedComponentInfo: IDictionary<string>, componentUpdateInfo: IDictionary<string> = null, componentType: ProjectComponentType = ProjectComponentType.Platform): void {
        assert(installedComponentInfo);
        var suffix: string = componentType === ProjectComponentType.Platform ? resources.getString("CommandKitSelectKitPlatformVersion") : resources.getString("CommandKitSelectKitPluginVersion");
        if (componentUpdateInfo) {
            LoggerHelper.logNameDescriptionTable(
                Object.keys(componentUpdateInfo).map(function (componentName: string): INameDescription {
                    return <INameDescription> {
                        name: componentName,
                        description: installedComponentInfo[componentName] + " => " + componentUpdateInfo[componentName]
                    };
            }), LoggerHelper.DEFAULT_INDENT, indent);
        } else { /* This was a CLI update and not a kit update */
            LoggerHelper.logNameDescriptionTable(
                Object.keys(installedComponentInfo).map(function (componentName: string): INameDescription {
                    return <INameDescription> {
                        name: componentName,
                        description: installedComponentInfo[componentName] + " => " + suffix
                    };
            }), LoggerHelper.DEFAULT_INDENT, indent);
        }

        logger.logLine();
    }

    /**
     * Returns a map of top level plugin versions that were installed from NPM (as opposed to local file system or GIT)
     */
    private static filterUpdatablePluginVerions(pluginVersions: IDictionary<string>, nonUpdatablePlugins: string[]): IDictionary<string> {
        if (nonUpdatablePlugins) {
            var updatablePlugins: IDictionary<string> = {};

            Object.keys(pluginVersions).filter((pluginName: string) => nonUpdatablePlugins.indexOf(pluginName) === -1)
            .forEach((pluginName: string) => updatablePlugins[pluginName] = pluginVersions[pluginName]);

            return updatablePlugins;
        } else {
            return pluginVersions;
        }
    }

    /**
     * Prints the list of plugins that were skipped for auto-update
     */
    private static printListOfComponentsSkippedForUpdate(components: string[]): void {
        if (components && components.length > 0) {
            logger.logLine();
            logger.log(resources.getString("CommandKitSelectNoUpdateListHeader"));
            logger.logLine();
            components.forEach(function (component: string): void {
               logger.logWarning(LoggerHelper.repeat(" ", LoggerHelper.DEFAULT_INDENT) + component);
            });
        }
    }

    /**
     * Returns the CLI version that was used to create the project
     */
    private static getCliversion(projectInfo: projectHelper.IProjectInfo): Q.Promise<string> {
        var deferred: Q.Deferred<string> = Q.defer<string>();
        if (projectInfo.cordovaCliVersion.length === 0) {
            cordovaWrapper.getGlobalCordovaVersion().then(function (globalCordovaVersion: string): void {
                deferred.resolve(globalCordovaVersion);
            });
        } else {
            deferred.resolve(projectInfo.cordovaCliVersion);
        }

        return deferred.promise;
    }

    /**
     * Changes the current kit used for the project at {projectPath} to {kitId}
     */
    private static selectKit(projectPath: string, projectInfo: projectHelper.IProjectInfo, kitInfo: TacoKits.IKitInfo, kitId: string): Q.Promise<any> {
        var installedPlatformVersions: IDictionary<string>;
        var installedPluginVersions: IDictionary<string>;
        var currentCliVersion: string;

        // Query the installed platform/plugin versions, non-updatable plugin info (child plugins/plugins that were installed from GIT/local file system) and over-write taco.json with the new kit ID
        return Q.all([projectHelper.getInstalledPlatformVersions(projectPath), projectHelper.getInstalledPluginVersions(projectPath), projectHelper.getNonUpdatablePlugins(projectPath),
            projectHelper.createTacoJsonFile(projectPath, true, kitId)])
        .spread<any>(function (platformVersions: IDictionary<string>, pluginVersions: IDictionary<string>, nonUpdatablePlugins: string[]): Q.Promise<any> {
            installedPlatformVersions = platformVersions;
            installedPluginVersions = Kit.filterUpdatablePluginVerions(pluginVersions, nonUpdatablePlugins);
            return Q.all([Kit.getComponentUpdateInfo(projectPath, kitId, installedPlatformVersions, ProjectComponentType.Platform), Kit.getComponentUpdateInfo(projectPath, kitId, installedPluginVersions, ProjectComponentType.Plugin)])
            .spread<any>(function (platformVersionUpdates: IDictionary<string>, pluginVersionUpdates: IDictionary<string>): Q.Promise<any> {
                return Kit.getCliversion(projectInfo)
                .then(function (cliVersion: string): Q.Promise<any> {
                    currentCliVersion = cliVersion;
                    return Kit.printKitProjectUpdateInfo(currentCliVersion, kitId, installedPlatformVersions, installedPluginVersions, platformVersionUpdates, pluginVersionUpdates)
                    .then(function (): Q.Promise<any> {
                        var projectRequiresUpdate: boolean = Kit.projectComponentNeedsUpdate(installedPlatformVersions, platformVersionUpdates) || Kit.projectComponentNeedsUpdate(installedPluginVersions, pluginVersionUpdates);
                        if (projectRequiresUpdate) {
                            Kit.printListOfComponentsSkippedForUpdate(nonUpdatablePlugins);
                            return Kit.promptAndUpdateProject(false, installedPlatformVersions,
                                installedPluginVersions, platformVersionUpdates, pluginVersionUpdates);
                        } else {
                            return Q.resolve({});
                        }
                    });
                });
            });
        });
    }

    /**
     * Validates whether the version string passed is a valid Cordova version
     */
    private static validateCliVersion(version: string): Q.Promise<any> {
        var deferred: Q.Deferred<any> = Q.defer<any>();

        if (!semver.valid(version)) {
            return Q.reject(errorHelper.get(TacoErrorCodes.ErrorInvalidVersion, version, "cordova"));
        }

        var npmCommand: string = process.platform === "win32" ? "npm.cmd" : "npm";
        var npmProcess: child_process.ChildProcess = child_process.spawn(npmCommand, ["view", "cordova", "versions"]);
        npmProcess.on("error", function (error: Error): void {
            throw errorHelper.get(TacoErrorCodes.ErrorReadingPackageVersions, "cordova");
        });

        npmProcess.stdout.on("data", function (data: any): void {
            try {
                // The versions are returned as stringified array of strings
                var versions: string = data.toString();
                if (versions.indexOf("'" + version + "'") !== -1) {
                    deferred.resolve(version);
                } else {
                    deferred.reject(errorHelper.get(TacoErrorCodes.ErrorInvalidVersion, version, "cordova"));
                }
            } catch (error) {
                deferred.reject(errorHelper.get(TacoErrorCodes.ErrorReadingPackageVersions, "cordova"));
            }
        });

        return deferred.promise;
    }

    /**
     * Changes the current Cordova CLI used for the project at {projectPath} to {cli}
     */
    private static selectCli(projectPath: string, projectInfo: projectHelper.IProjectInfo, newCliVersion: string): Q.Promise<any> {
        return Kit.validateCliVersion(newCliVersion)
        .then(function (): Q.Promise<any> {
            return Q.all([projectHelper.getInstalledPlatformVersions(projectPath), projectHelper.getInstalledPluginVersions(projectPath), projectHelper.getNonUpdatablePlugins(projectPath), projectHelper.createTacoJsonFile(projectPath, false, newCliVersion)])
            .spread<any>(function (platformVersions: IDictionary<string>, pluginVersions: IDictionary<string>, nonUpdatablePlugins: string[]): Q.Promise<any> {
                var pluginsToUpdate: IDictionary<string> = Kit.filterUpdatablePluginVerions(pluginVersions, nonUpdatablePlugins);
                return Kit.getCliversion(projectInfo)
                .then(function (currentCliVersion: string): Q.Promise<any> {
                    Kit.printCliProjectUpdateInfo(currentCliVersion, newCliVersion, platformVersions, pluginsToUpdate);

                    var projectRequiresUpdate: boolean = ((platformVersions && Object.keys(platformVersions).length > 0) || (pluginVersions && Object.keys(pluginVersions).length > 0)) ? true : false;
                    if (projectRequiresUpdate) {
                        Kit.printListOfComponentsSkippedForUpdate(nonUpdatablePlugins);
                        return Kit.promptAndUpdateProject(true, platformVersions, pluginsToUpdate);
                    } else {
                        return Q.resolve({});
                    }
                });
            });
        });
    }

    private static select(commandData: commands.ICommandData): Q.Promise<tacoUtility.ICommandTelemetryProperties> {
        var kitId: string = commandData.options["kit"];
        var cli: string = commandData.options["cordova"];
        var projectInfo: projectHelper.IProjectInfo;
        var projectPath: string = projectHelper.getProjectRoot();

        logger.logLine();

        return projectHelper.getProjectInfo().then(function (info: projectHelper.IProjectInfo): void {
            projectInfo = info;
            if (info.configXmlPath === "") {
                throw errorHelper.get(TacoErrorCodes.NotInCordovaProject);
            }
        })
        .then(function (): Q.Promise<any> {
            var usedkitId: string = projectInfo.tacoKitId;
            if (kitId) {
                if (usedkitId && usedkitId === kitId ) {
                    throw errorHelper.get(TacoErrorCodes.CommandKitProjectUsesSameKit, kitId);
                } else {
                    return kitHelper.getKitInfo(kitId).then(function (kitInfo: TacoKits.IKitInfo): Q.Promise<any> {
                        return Kit.selectKit(projectPath, projectInfo, kitInfo, kitId);
                    });
                }
            } else if (cli) {
                var usedCli: string = projectInfo.cordovaCliVersion;
                if (!usedkitId && usedCli && usedCli === cli ) {
                    throw errorHelper.get(TacoErrorCodes.CommandKitProjectUsesSameCordovaCli, cli);
                } else {
                    return Kit.selectCli(projectPath, projectInfo, cli);
                }
            } else {
                throw errorHelper.get(TacoErrorCodes.CommandKitCliOrKitShouldBeSpecified);
            }
        }).then(function (): void {
            logger.log(resources.getString("CommandKitSelectStatusSuccess"));
        }).then(() => Kit.generateTelemetryProperties(commandData));
    }

    private static list(commandData: commands.ICommandData): Q.Promise<tacoUtility.ICommandTelemetryProperties> {
        logger.logLine();
        var kitId: string = commandData.options["kit"];
        var jsonPath: any = commandData.options["json"];

        var result: Q.Promise<any>;
        if (typeof jsonPath !== "undefined") {
            result = Kit.writeMetadataJsonFile(commandData);
        } else {
            // If the user requested for info regarding a particular kit, print all the information regarding the kit  
            // Else print minimal information about all the kits
            result = (kitId ? Kit.printKit(kitId) : Kit.printAllKits());
        }

        return result.then(() => Kit.generateTelemetryProperties(commandData));
    }

    /* tslint:disable:member-ordering */
    // tslint doesn't handle this case and considers subcommands as member function
    public subcommands: commands.ICommand[] = [
        {
            // List kits
            name: "list",
            run: Kit.list,
            canHandleArgs(commandData: commands.ICommandData): boolean {
                return !commandData.remain[0] || commandData.remain[0] && commandData.remain[0].toLowerCase() === "list";
            }
        },
        {
            // Change kit or CLI
            name: "select",
            run: Kit.select,
            canHandleArgs(commandData: commands.ICommandData): boolean {
                return !commandData.remain[0] || commandData.remain[0] && commandData.remain[0].toLowerCase() === "select";
            }
        },
    ];
    /* tslint:enable:member-ordering */

    public parseArgs(args: string[]): commands.ICommandData {
        var parsedOptions: commands.ICommandData = tacoUtility.ArgsHelper.parseArguments(Kit.KNOWN_OPTIONS, Kit.SHORT_HANDS, args, 0);

        // Raise errors for invalid command line parameter combinations
        if (parsedOptions.options.hasOwnProperty("json") && parsedOptions.options.hasOwnProperty("cordova")) {
            throw errorHelper.get(TacoErrorCodes.ErrorIncompatibleOptions, "--json", "--cordova");
        }

        if (parsedOptions.options.hasOwnProperty("cordova") && parsedOptions.options.hasOwnProperty("kit")) {
            throw errorHelper.get(TacoErrorCodes.ErrorIncompatibleOptions, "--cordova", "--kit");
        }

        if (parsedOptions.options.hasOwnProperty("json") && parsedOptions.options.hasOwnProperty("kit")) {
            throw errorHelper.get(TacoErrorCodes.ErrorIncompatibleOptions, "--kit", "--json");
        }

        return parsedOptions;
    }

    /**
     * specific handling for whether this command can handle the args given, otherwise falls through to Cordova CLI
     */
    public canHandleArgs(data: commands.ICommandData): boolean {
        return true;
    }
}

export = Kit;<|MERGE_RESOLUTION|>--- conflicted
+++ resolved
@@ -382,17 +382,10 @@
     /**
      * Pretty prints the current Kit/Cordova CLI info
      */
-<<<<<<< HEAD
     private static getCurrentKitInfo(): Q.Promise<IKitInfo> {
         var deferred: Q.Deferred<IKitInfo> = Q.defer<IKitInfo>();
         return projectHelper.getProjectInfo().then(function (projectInfo: projectHelper.IProjectInfo): Q.Promise<IKitInfo> {
             deferred.resolve(<IKitInfo> { kitId: projectInfo.tacoKitId, cordovaCliVersion: projectInfo.cordovaCliVersion });
-=======
-    private static getCurrentKitInfo(): Q.Promise<string> {
-        var deferred: Q.Deferred<string> = Q.defer<string>();
-        return projectHelper.getProjectInfo().then(function (projectInfo: projectHelper.IProjectInfo): Q.Promise<string> {
-            deferred.resolve(projectInfo.tacoKitId);
->>>>>>> 35e32922
             return deferred.promise;
         });
     }
