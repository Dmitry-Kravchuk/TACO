--- conflicted
+++ resolved
@@ -128,31 +128,12 @@
         // if both needs to be printed we need to calculate an indent ourselves
         // to make sure args.values have same indenation as options.values
         // we need to also account for extra indenation given to options
-<<<<<<< HEAD
         list.args = argList;
 
-        var maxKeyLength: number = 0;
-        if (list.args) {
-            list.args.forEach(nvp => {
-                if (nvp.name.length > maxKeyLength) {
-                    maxKeyLength = nvp.name.length;
-                }
-            });
-        }
-
-        if (list.options) {
-            list.options.forEach(nvp => {
-                if ((nvp.name.length + LoggerHelper.DefaultIndent) > maxKeyLength) {
-                    maxKeyLength = nvp.name.length + LoggerHelper.DefaultIndent;
-                }
-            });
-        }
-=======
         var longestArgsLength: number = LoggerHelper.getLongestNameLength(list.args);
         var longestOptionsLength: number = LoggerHelper.getLongestNameLength(list.options);
         var longestKeyLength: number = Math.max(longestArgsLength, longestOptionsLength + LoggerHelper.DefaultIndent);
         var indent2 = LoggerHelper.getDescriptionColumnIndent(longestKeyLength);
->>>>>>> 86a41fad
 
         if (list.args) {
             Help.printCommandTable(list.args, LoggerHelper.DefaultIndent, indent2);
@@ -169,15 +150,9 @@
         }
     }
 
-<<<<<<< HEAD
-    private static printCommandTable(nameValuePairs: INameDescription[], indent1?: number, indent2?: number): void {
-        nameValuePairs.forEach(item => {
-            item.description = Help.getDescriptionString(item.description);
-=======
     private static printCommandTable(nameDescriptionPairs: INameDescription[], indent1?: number, indent2?: number): void {
         nameDescriptionPairs.forEach(function (nvp: INameDescription): void {
             nvp.description = Help.getDescriptionString(nvp.description);
->>>>>>> 86a41fad
         });
         LoggerHelper.logNameDescriptionTable(nameDescriptionPairs, indent1, indent2);
     }
