﻿/**
﻿ *******************************************************
﻿ *                                                     *
﻿ *   Copyright (C) Microsoft. All rights reserved.     *
﻿ *                                                     *
﻿ *******************************************************
﻿ */

/// <reference path="../../typings/tacoUtils.d.ts" />
/// <reference path="../../typings/tacoKits.d.ts" />
/// <reference path="../../typings/node.d.ts" />

"use strict";

import Q = require ("q");

import KitHelper = require ("./utils/kitHelper");
import resources = require ("../resources/resourceManager");
<<<<<<< HEAD
import cordovaComponentCommand = require("./utils/cordovaComponentCommand");
=======
import Settings = require ("./utils/settings");
import cordovaComponentCommand = require("./utils/cordovaComponentCommand");
import Settings = require ("./utils/settings");
>>>>>>> 1c54d054
import tacoUtility = require ("taco-utils");

import commands = tacoUtility.Commands;
import CordovaHelper = tacoUtility.CordovaHelper;
import CordovaWrapper = tacoUtility.CordovaWrapper;
<<<<<<< HEAD
=======
import ICommandTelemetryProperties = tacoUtility.ICommandTelemetryProperties;
>>>>>>> 1c54d054
import ICordovaComponentCommandData = cordovaComponentCommand.ICordovaComponentCommandData;
import ICordovaComponentInfo = cordovaComponentCommand.ICordovaComponentInfo;
import CordovaComponentCommand = cordovaComponentCommand.CordovaComponentCommand;
import Logger = tacoUtility.Logger;
import LoggerHelper = tacoUtility.LoggerHelper;

type IPlatformCommandData = cordovaComponentCommand.ICordovaComponentCommandData<Cordova.ICordovaPlatformOptions>;

/**
 * Platform
 * 
 * Handles "taco platform"
 */
class Platform extends CordovaComponentCommand {
    public name: string = "platform";

    private static KNOWN_OPTIONS: Nopt.CommandData = {
        usegit: String,
        link: Boolean,
        save: Boolean,
    };

    private static SHORT_HANDS: Nopt.ShortFlags = {};
    private static KNOWN_SUBCOMMANDS: string[] = ["add", "remove", "list", "update", "check"];
    // list of subcommands which require a target (for e.g. a platform name or plugin id)
    private static KNOWN_TARGETS_SUBCOMMANDS: string[] = ["add", "remove", "update"];

    public subcommands: commands.ISubCommand[] = [
        {
            // taco plaform add <platform>
            name: "add",
            run: commandData => this.add()
        },
        {
<<<<<<< HEAD
=======
            // taco plaform list
            name: "list",
            run: commandData => this.list()
        },
        {
>>>>>>> 1c54d054
            // taco plaform remote/update/check <platform>
            name: "fallback",
            run: commandData => this.passthrough(),
            canHandleArgs: commandData => true
        },
    ];

    protected get knownOptions(): Nopt.CommandData {
        return Platform.KNOWN_OPTIONS;
    }

    protected get knownSubCommands(): string[] {
        return Platform.KNOWN_SUBCOMMANDS;
    }

    protected get shortFlags(): Nopt.ShortFlags {
        return Platform.SHORT_HANDS;
    }

    protected get knownTargetsSubCommands(): string[] {
        return Platform.KNOWN_TARGETS_SUBCOMMANDS;
    }

    protected getCommandOptions(commandData: commands.ICommandData): Cordova.ICordovaPlatformOptions {
        return <Cordova.ICordovaPlatformOptions>{
            usegit: commandData.options["usegit"],
            link: commandData.options["link"],
            save: commandData.options["save"],
        };
    }

    protected runCordovaCommand(targets: string[]): Q.Promise<any> {
        var commandData: IPlatformCommandData = <IPlatformCommandData>this.data;
        return CordovaWrapper.platform(commandData.subCommand, commandData, targets, commandData.commandOptions);
    }

    protected getConfigXmlVersionSpec(targetName: string, projectInfo: IProjectInfo): Q.Promise<string> {
        return CordovaHelper.getEngineVersionSpec(targetName, projectInfo);
    }

    protected editVersionOverrideInfo(platformInfos: ICordovaComponentInfo[], projectInfo: IProjectInfo): Q.Promise<any> {
        var infos: Cordova.ICordovaPlatformInfo[] = platformInfos.map(info => <Cordova.ICordovaPlatformInfo>{ name: info.name, spec: info.spec });
        return CordovaHelper.editEngineVersionSpecs(infos, projectInfo);
    }

    protected getKitOverride(platformName: string, kitId: string): Q.Promise<ICordovaComponentInfo> {
        return KitHelper.getPlatformOverridesForKit(kitId)
            .then(kitOverrides => {
                var version: string = "";
                var src: string = "";
                if (kitOverrides && kitOverrides[platformName]) {
                    version = kitOverrides[platformName].version;
                    src = kitOverrides[platformName].src;
                }
                return CordovaComponentCommand.makeCordovaComponentInfo(platformName, version, src);
            });
    }

    /**
     * Prints the platform addition/removal operation progress message
     */
    protected printInProgressMessage(platforms: string): void {
        var commandData: IPlatformCommandData = <IPlatformCommandData>this.data;
        switch (commandData.subCommand) {
            case "add": {
                Logger.log(resources.getString("CommandPlatformStatusAdding", platforms));
            }
                break;

            case "remove": {
                Logger.log(resources.getString("CommandPlatformStatusRemoving", platforms));
            }
                break;

            case "update": {
                Logger.log(resources.getString("CommandPlatformStatusUpdating", platforms));
                break;
            }
        }
    }

    /**
     * Prints the platform addition/removal operation success message
     */
    protected printSuccessMessage(platforms: string): void {
        var commandData: IPlatformCommandData = <IPlatformCommandData>this.data;
        switch (commandData.subCommand) {
            case "add": {
                Logger.log(resources.getString("CommandPlatformStatusAdded", platforms));

                // Print the onboarding experience
                Logger.log(resources.getString("OnboardingExperienceTitle"));
                LoggerHelper.logList(["HowToUseCommandInstallReqsPlugin",
                    "HowToUseCommandAddPlugin",
                    "HowToUseCommandSetupRemote",
                    "HowToUseCommandBuildPlatform",
                    "HowToUseCommandEmulatePlatform",
                    "HowToUseCommandRunPlatform"].map((msg: string) => resources.getString(msg)));

                ["",
                    "HowToUseCommandHelp",
                    "HowToUseCommandDocs"].forEach((msg: string) => Logger.log(resources.getString(msg)));
                break;
            }

            case "remove":
                Logger.log(resources.getString("CommandPlatformStatusRemoved", platforms));

                break;

            case "update":
                Logger.log(resources.getString("CommandPlatformStatusUpdated", platforms));
                break;

        }

    }
    private list(): Q.Promise<ICommandTelemetryProperties> {
        // platform list should include remotely configured platforms as well
        return Q.all<any>([this.passthrough(), Settings.loadSettingsOrReturnEmpty()])
            .spread((telemetryProperties, settings) => {
                var remotePlatforms: string[] = Object.keys(settings.remotePlatforms || {});
                Logger.log(resources.getString("PlatformListRemotePlatforms", remotePlatforms.join(",")));
                return telemetryProperties;
            });
    }
}

export = Platform;<|MERGE_RESOLUTION|>--- conflicted
+++ resolved
@@ -16,22 +16,15 @@
 
 import KitHelper = require ("./utils/kitHelper");
 import resources = require ("../resources/resourceManager");
-<<<<<<< HEAD
-import cordovaComponentCommand = require("./utils/cordovaComponentCommand");
-=======
-import Settings = require ("./utils/settings");
 import cordovaComponentCommand = require("./utils/cordovaComponentCommand");
 import Settings = require ("./utils/settings");
->>>>>>> 1c54d054
+
 import tacoUtility = require ("taco-utils");
 
 import commands = tacoUtility.Commands;
 import CordovaHelper = tacoUtility.CordovaHelper;
 import CordovaWrapper = tacoUtility.CordovaWrapper;
-<<<<<<< HEAD
-=======
 import ICommandTelemetryProperties = tacoUtility.ICommandTelemetryProperties;
->>>>>>> 1c54d054
 import ICordovaComponentCommandData = cordovaComponentCommand.ICordovaComponentCommandData;
 import ICordovaComponentInfo = cordovaComponentCommand.ICordovaComponentInfo;
 import CordovaComponentCommand = cordovaComponentCommand.CordovaComponentCommand;
@@ -66,14 +59,11 @@
             run: commandData => this.add()
         },
         {
-<<<<<<< HEAD
-=======
             // taco plaform list
             name: "list",
             run: commandData => this.list()
         },
         {
->>>>>>> 1c54d054
             // taco plaform remote/update/check <platform>
             name: "fallback",
             run: commandData => this.passthrough(),
