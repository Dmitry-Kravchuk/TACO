﻿/**
﻿ *******************************************************
﻿ *                                                     *
﻿ *   Copyright (C) Microsoft. All rights reserved.     *
﻿ *                                                     *
﻿ *******************************************************
﻿ */

/// <reference path="../../../typings/node.d.ts" />
/// <reference path="../../../typings/Q.d.ts" />
/// <reference path="../../../typings/cordovaExtensions.d.ts" />

"use strict";

import child_process = require ("child_process");
import os = require ("os");
import path = require ("path");
import Q = require ("q");
import util = require ("util");

import cordovaHelper = require ("./cordovaHelper");
import projectHelper = require ("./projectHelper");
import resources = require ("../../resources/resourceManager");
import TacoErrorCodes = require ("../tacoErrorCodes");
import errorHelper = require ("../tacoErrorHelper");
import tacoUtility = require ("taco-utils");

import commands = tacoUtility.Commands;
import packageLoader = tacoUtility.TacoPackageLoader;

class CordovaWrapper {
    private static CordovaCommandName: string = os.platform() === "win32" ? "cordova.cmd" : "cordova";
    private static CordovaNpmPackageName: string = "cordova";

    public static cli(args: string[], captureOutput: boolean = false): Q.Promise<string> {
        var deferred = Q.defer<string>();
        var output: string = "";
        var errorOutput: string = "";
        var options: child_process.IExecOptions = captureOutput ? { stdio: "pipe" } : { stdio: "inherit" };
        var proc = child_process.spawn(CordovaWrapper.CordovaCommandName, args, options);

        proc.on("error", function (err: any): void {  
            // ENOENT error thrown if no Cordova.cmd is found
            var tacoError = (err.code === "ENOENT") ?
                errorHelper.get(TacoErrorCodes.CordovaCmdNotFound) :
                errorHelper.wrap(TacoErrorCodes.CordovaCommandFailedWithError, err, args.join(" "));
            deferred.reject(tacoError);
        });

        if (captureOutput) {
            proc.stdout.on("data", function (data: Buffer): void {
                output += data.toString();
            });
            proc.stderr.on("data", function (data: Buffer): void {
                errorOutput += data.toString();
            });
        }

        proc.on("close", function (code: number): void {
            if (code) {
                // Special handling for 'cordova requirements': this Cordova command returns an error when some requirements are not installed, when technically this is not really an error (the command executes
                // correctly and reports that some requirements are missing). In that case, if the captureOutput flag is set, we don't want to report an error. To detect this case, we have to parse the returned
                // error output because there is no specific error code for this case. For now, we just look for the "Some of requirements check failed" sentence.
                if (captureOutput && output && args[0] === "requirements" && code === 1 && errorOutput && errorOutput.indexOf("Some of requirements check failed") !== -1) {
                    deferred.resolve(output);
                } else {
                    var tacoError = errorOutput ?
                        errorHelper.wrap(TacoErrorCodes.CordovaCommandFailedWithError, new Error(errorOutput), args.join(" ")) :
                        errorHelper.get(TacoErrorCodes.CordovaCommandFailed, code, args.join(" "));
                    deferred.reject(tacoError);
                }
            } else {
                if (captureOutput && output) {
                    deferred.resolve(output);
                } else {
                    deferred.resolve("");
                }
            }
        });
        return deferred.promise;
    }

    public static build(platform: string, commandData: commands.ICommandData): Q.Promise<any> {
        return projectHelper.getProjectInfo().then(function (projectInfo: projectHelper.IProjectInfo): Q.Promise<any> {
            if (projectInfo.cordovaCliVersion) {
                return packageLoader.lazyRequire(CordovaWrapper.CordovaNpmPackageName, CordovaWrapper.CordovaNpmPackageName + "@" + projectInfo.cordovaCliVersion, tacoUtility.InstallLogLevel.taco)
                    .then(function (cordova: Cordova.ICordova): Q.Promise<any> {
                        return cordova.raw.build(cordovaHelper.toCordovaBuildArguments(platform, commandData));
                });
            } else {
                return CordovaWrapper.cli(["build", platform].concat(cordovaHelper.toCordovaCliArguments(commandData)));
            }
        });
    }

    public static run(platform: string, commandData: commands.ICommandData): Q.Promise<any> {
        return projectHelper.getProjectInfo().then(function (projectInfo: projectHelper.IProjectInfo): Q.Promise<any> {
            if (projectInfo.cordovaCliVersion) {
                return packageLoader.lazyRequire(CordovaWrapper.CordovaNpmPackageName, CordovaWrapper.CordovaNpmPackageName + "@" + projectInfo.cordovaCliVersion, tacoUtility.InstallLogLevel.taco)
                    .then(function (cordova: Cordova.ICordova): Q.Promise<any> {
                    return cordova.raw.run(cordovaHelper.toCordovaRunArguments(platform, commandData));
                });
            } else {
                return CordovaWrapper.cli(["run", platform].concat(cordovaHelper.toCordovaCliArguments(commandData)));
            }
        });
    }

    /**
     * Wrapper for 'cordova create' command.
     *
     * @param {string} The version of the cordova CLI to use
     * @param {ICordovaCreateParameters} The cordova create options
     *
     * @return {Q.Promise<any>} An empty promise
     */
    public static create(cordovaCliVersion: string, cordovaParameters: cordovaHelper.ICordovaCreateParameters): Q.Promise<any> {
        return packageLoader.lazyRequire(CordovaWrapper.CordovaNpmPackageName, CordovaWrapper.CordovaNpmPackageName + "@" + cordovaCliVersion, tacoUtility.InstallLogLevel.taco)
            .then(function (cordova: Cordova.ICordova): Q.Promise<any> {
                cordovaHelper.prepareCordovaConfig(cordovaParameters);

                return cordova.raw.create(cordovaParameters.projectPath, cordovaParameters.appId, cordovaParameters.appName, cordovaParameters.cordovaConfig);
            });
    }
<<<<<<< HEAD
    
    /**
     * Static method to invoke a cordova command. Used to invoke the 'platform' or 'plugin' command
     *
     * @param {string} The name of the cordova command to be invoked
     * @param {string} The version of the cordova CLI to use
     * @param {ICordovaCommandParameters} The cordova command parameters
     *
     * @return {Q.Promise<any>} An empty promise
     */
    public static invokeCommand(command: string, cordovaCliVersion: string, platformCmdParameters: cordovaHelper.ICordovaCommandParameters): Q.Promise<any> {
        return packageLoader.lazyRequire(CordovaWrapper.CordovaNpmPackageName, CordovaWrapper.CordovaNpmPackageName + "@" + cordovaCliVersion)
            .then(function (cordova: Cordova.ICordova): Q.Promise<any> {
                if (command === "platform") {
                    return cordova.raw.platform(platformCmdParameters.subCommand, platformCmdParameters.targets.join(" "), platformCmdParameters.downloadOptions);
                } else if (command === "plugin") {
                    return cordova.raw.plugin(platformCmdParameters.subCommand, platformCmdParameters.targets.join(" "), platformCmdParameters.downloadOptions);
                } else {
                    return Q.reject(errorHelper.get(TacoErrorCodes.CordovaCmdNotFound));
                }
=======

    public static getCordovaVersion(): Q.Promise<string> {
        return projectHelper.getProjectInfo().then(function (projectInfo: projectHelper.IProjectInfo): Q.Promise<string> {
            if (projectInfo.cordovaCliVersion) {
                return Q.resolve(projectInfo.cordovaCliVersion);
            } else {
                return CordovaWrapper.cli(["-v"], true).then(function (output: string): string {
                    return output.split("\n")[0];
                });
            }
>>>>>>> 5c22bc33
        });
    }
}

export = CordovaWrapper;<|MERGE_RESOLUTION|>--- conflicted
+++ resolved
@@ -122,8 +122,19 @@
                 return cordova.raw.create(cordovaParameters.projectPath, cordovaParameters.appId, cordovaParameters.appName, cordovaParameters.cordovaConfig);
             });
     }
-<<<<<<< HEAD
-    
+
+    public static getCordovaVersion(): Q.Promise<string> {
+        return projectHelper.getProjectInfo().then(function (projectInfo: projectHelper.IProjectInfo): Q.Promise<string> {
+            if (projectInfo.cordovaCliVersion) {
+                return Q.resolve(projectInfo.cordovaCliVersion);
+            } else {
+                return CordovaWrapper.cli(["-v"], true).then(function (output: string): string {
+                    return output.split("\n")[0];
+                });
+            }
+        });
+    }
+
     /**
      * Static method to invoke a cordova command. Used to invoke the 'platform' or 'plugin' command
      *
@@ -136,25 +147,13 @@
     public static invokeCommand(command: string, cordovaCliVersion: string, platformCmdParameters: cordovaHelper.ICordovaCommandParameters): Q.Promise<any> {
         return packageLoader.lazyRequire(CordovaWrapper.CordovaNpmPackageName, CordovaWrapper.CordovaNpmPackageName + "@" + cordovaCliVersion)
             .then(function (cordova: Cordova.ICordova): Q.Promise<any> {
-                if (command === "platform") {
-                    return cordova.raw.platform(platformCmdParameters.subCommand, platformCmdParameters.targets.join(" "), platformCmdParameters.downloadOptions);
-                } else if (command === "plugin") {
-                    return cordova.raw.plugin(platformCmdParameters.subCommand, platformCmdParameters.targets.join(" "), platformCmdParameters.downloadOptions);
-                } else {
-                    return Q.reject(errorHelper.get(TacoErrorCodes.CordovaCmdNotFound));
-                }
-=======
-
-    public static getCordovaVersion(): Q.Promise<string> {
-        return projectHelper.getProjectInfo().then(function (projectInfo: projectHelper.IProjectInfo): Q.Promise<string> {
-            if (projectInfo.cordovaCliVersion) {
-                return Q.resolve(projectInfo.cordovaCliVersion);
+            if (command === "platform") {
+                return cordova.raw.platform(platformCmdParameters.subCommand, platformCmdParameters.targets.join(" "), platformCmdParameters.downloadOptions);
+            } else if (command === "plugin") {
+                return cordova.raw.plugin(platformCmdParameters.subCommand, platformCmdParameters.targets.join(" "), platformCmdParameters.downloadOptions);
             } else {
-                return CordovaWrapper.cli(["-v"], true).then(function (output: string): string {
-                    return output.split("\n")[0];
-                });
+                return Q.reject(errorHelper.get(TacoErrorCodes.CordovaCmdNotFound));
             }
->>>>>>> 5c22bc33
         });
     }
 }
