﻿/// <reference path="../../../typings/node.d.ts" />
/// <reference path="../../../typings/Q.d.ts" />
/// <reference path="../../../typings/cordovaExtensions.d.ts" />

import child_process = require ("child_process");
import os = require ("os");
import path = require ("path");
<<<<<<< HEAD

import resources = require ("../../resources/resourceManager");
=======
import Q = require ("q");
>>>>>>> babdcd52
import tacoUtility = require ("taco-utils");
import util = require ("util");

import packageLoader = tacoUtility.TacoPackageLoader;

import resources = require ("../../resources/resourceManager");

class CordovaWrapper {
<<<<<<< HEAD
    private static CordovaModuleName: string = "cordova";

    /**
     * Prepare the cordovaConfig parameter. This logic is taken directly from cordova and adapted to our CLI.
     */
    private static prepareCordovaConfig(parameters: CordovaWrapper.ICordovaCreateParameters): void {
        /*
        Re-implementation of:

        var cfg = {};
        // If we got a fourth parameter, consider it to be JSON to init the config.
        if (undashed[4]) {
            cfg = JSON.parse(undashed[4]);
        }
        var customWww = args['copy-from'] || args['link-to'];
        if (customWww) {
            if (customWww.indexOf('http') === 0) {
                throw new CordovaError(
                    'Only local paths for custom www assets are supported.'
                    );
            }
            if (customWww.substr(0, 1) === '~') {  // resolve tilde in a naive way.
                customWww = path.join(process.env.HOME, customWww.substr(1));
            }
            customWww = path.resolve(customWww);
            var wwwCfg = { url: customWww };
            if (args['link-to']) {
                wwwCfg.link = true;
            }
            cfg.lib = cfg.lib || {};
            cfg.lib.www = wwwCfg;
        }

        */

        var config: CordovaWrapper.ICordovaConfigMetadata = {};

        // Verify if user specified a cordovaConfig parameter on the command line
        if (parameters.cordovaConfig) {
            config = JSON.parse(parameters.cordovaConfig);
        }

        // If the user specified custom www assets, adjust the cordovaConfig
        var customWww = parameters.copyFrom || parameters.linkTo;

        if (customWww) {
            if (customWww.indexOf("http") === 0) {
                throw new Error(resources.getString("command.create.onlyLocalCustomWww"));
            }

            // Resolve HOME env path
            if (customWww.substr(0, 1) === "~") {
                customWww = path.join(process.env.HOME, customWww.substr(1));
            }

            customWww = path.resolve(customWww);

            var wwwCfg: CordovaWrapper.ICordovaLibMetadata = { url: customWww };

            if (parameters.linkTo) {
                wwwCfg.link = true;
            }

            config.lib = config.lib || {};
            config.lib.www = wwwCfg;
        }

        parameters.cordovaConfig = config;
    }

=======
    private static CordovaModuleName: string = os.platform() === "win32" ? "cordova.cmd" : "cordova";
>>>>>>> babdcd52
    public static cli(args: string[]): Q.Promise<any> {
        var deferred = Q.defer();
        var proc = child_process.spawn(CordovaWrapper.CordovaModuleName, args, { stdio: "inherit" });
        proc.on("error", function (err: Error): void {
            deferred.reject(err);
        });
        proc.on("close", function (code: number): void {
            if (code) {
                deferred.reject(new Error(resources.getString("CordovaCommandFailed", code, args.join(" "))));
            } else {
                deferred.resolve({});
            }
        });
        return deferred.promise;
    }

    public static build(platform: string): Q.Promise<any> {
        return CordovaWrapper.cli(["build", platform]);
    }

    /**
     * Wrapper for 'cordova create' command.
     *
     * @param {string} The ID of the kit to use
     * @param {string} The path of the project to create
     * @param {string} The id of the app
     * @param {string} The name of app
     * @param {string} A JSON string whose key/value pairs will be added to the cordova config file in <project path>/.cordova/
     * @param {[option: string]: any} Bag of option flags for the 'cordova create' command
     *
     * @return {Q.Promise<any>} An empty promise
     */
    public static create(cordovaCli: string, cordovaParameters: CordovaWrapper.ICordovaCreateParameters): Q.Promise<any> {
        return packageLoader.lazyRequire(CordovaWrapper.CordovaModuleName, cordovaCli)
            .then(function (cordova: Cordova.ICordova): Q.Promise<any> {
            CordovaWrapper.prepareCordovaConfig(cordovaParameters);

            return cordova.raw.create(cordovaParameters.projectPath, cordovaParameters.appId, cordovaParameters.appName, cordovaParameters.cordovaConfig);
        });
    }
}

module CordovaWrapper {
    /* 
     * Interfaces for the cordova create command
     */
    export interface ICordovaLibMetadata {
        url?: string;
        version?: string;
        id?: string;
        link?: boolean;
    }

    export interface ICordovaConfigMetadata {
        id?: string;
        name?: string;
        lib?: {
            www?: ICordovaLibMetadata;
        };
    }

    export interface ICordovaCreateParameters {
        projectPath: string;
        appId: string;
        appName: string;
        cordovaConfig: any;
        copyFrom?: string;
        linkTo?: string;
    }
}

export = CordovaWrapper;<|MERGE_RESOLUTION|>--- conflicted
+++ resolved
@@ -5,22 +5,16 @@
 import child_process = require ("child_process");
 import os = require ("os");
 import path = require ("path");
-<<<<<<< HEAD
+import Q = require ("q");
+import util = require ("util");
 
 import resources = require ("../../resources/resourceManager");
-=======
-import Q = require ("q");
->>>>>>> babdcd52
 import tacoUtility = require ("taco-utils");
-import util = require ("util");
 
 import packageLoader = tacoUtility.TacoPackageLoader;
 
-import resources = require ("../../resources/resourceManager");
-
 class CordovaWrapper {
-<<<<<<< HEAD
-    private static CordovaModuleName: string = "cordova";
+    private static CordovaModuleName: string = os.platform() === "win32" ? "cordova.cmd" : "cordova";
 
     /**
      * Prepare the cordovaConfig parameter. This logic is taken directly from cordova and adapted to our CLI.
@@ -90,9 +84,6 @@
         parameters.cordovaConfig = config;
     }
 
-=======
-    private static CordovaModuleName: string = os.platform() === "win32" ? "cordova.cmd" : "cordova";
->>>>>>> babdcd52
     public static cli(args: string[]): Q.Promise<any> {
         var deferred = Q.defer();
         var proc = child_process.spawn(CordovaWrapper.CordovaModuleName, args, { stdio: "inherit" });
