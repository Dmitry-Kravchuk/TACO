﻿/**
﻿ *******************************************************
﻿ *                                                     *
﻿ *   Copyright (C) Microsoft. All rights reserved.     *
﻿ *                                                     *
﻿ *******************************************************
﻿ */

/// <reference path="../../../typings/cordovaExtensions.d.ts" />
/// <reference path="../../../typings/node.d.ts" />
/// <reference path="../../../typings/Q.d.ts" />
/// <reference path="../../../typings/semver.d.ts" />

"use strict";

import assert = require ("assert");
import child_process = require ("child_process");
import path = require ("path");
import Q = require ("q");
import semver = require ("semver");
import util = require ("util");

import CordovaHelper = require ("./cordovaHelper");
import projectHelper = require ("./projectHelper");
import resources = require ("../../resources/resourceManager");
import TacoErrorCodes = require ("../tacoErrorCodes");
import errorHelper = require ("../tacoErrorHelper");
import tacoUtility = require ("taco-utils");

import commands = tacoUtility.Commands;

class CordovaWrapper {
    private static CORDOVA_CHECK_REQS_MIN_VERSION: string = "5.1.1";
    private static DEVICESYNC_PLUGIN_NAME: string = "cordova-plugin-livereload";
    private static DEVICESYNC_PLUGIN_GITHUB_URL: string = "https://github.com/omefire/cordova-plugin-livereload.git";

    public static cli(args: string[], captureOutput: boolean = false): Q.Promise<any> {

        return CordovaHelper.getCordovaExecutable()
            .then(function (executablePath: string): Q.Promise<string> {
                var deferred = Q.defer<string>();
                var output: string = "";
                var errorOutput: string = "";
                var options: child_process.IExecOptions = captureOutput ? { stdio: "pipe" } : { stdio: "inherit" };

                var proc = child_process.spawn(executablePath, args, options);

                proc.on("error", function (err: any): void {
                    // ENOENT error thrown if no Cordova.cmd is found
                    var tacoError = (err.code === "ENOENT") ?
                        errorHelper.get(TacoErrorCodes.CordovaCmdNotFound) :
                        errorHelper.wrap(TacoErrorCodes.CordovaCommandFailedWithError, err, args.join(" "));
                    deferred.reject(tacoError);
                });

                if (captureOutput) {
                    proc.stdout.on("data", function (data: Buffer): void {
                        output += data.toString();
                    });
                    proc.stderr.on("data", function (data: Buffer): void {
                        errorOutput += data.toString();
                    });
                }

                proc.on("close", function (code: number): void {
                    if (code) {
                        // Special handling for 'cordova requirements': this Cordova command returns an error when some requirements are not installed, when technically this is not really an error (the command executes
                        // correctly and reports that some requirements are missing). In that case, if the captureOutput flag is set, we don't want to report an error. To detect this case, we have to parse the returned
                        // error output because there is no specific error code for this case. For now, we just look for the "Some of requirements check failed" sentence.
                        if (captureOutput && output && args[0] === "requirements" && code === 1 && errorOutput && errorOutput.indexOf("Some of requirements check failed") !== -1) {
                            deferred.resolve(output);
                        } else {
                            var tacoError = errorOutput ?
                                errorHelper.wrap(TacoErrorCodes.CordovaCommandFailedWithError, new Error(errorOutput), args.join(" ")) :
                                errorHelper.get(TacoErrorCodes.CordovaCommandFailed, code, args.join(" "));
                            deferred.reject(tacoError);
                        }
                    } else {
                        if (captureOutput && output) {
                            deferred.resolve(output);
                        } else {
                            deferred.resolve("");
                        }
                    }
                });

                return deferred.promise;
        });
    }

    public static build(commandData: commands.ICommandData, platforms: string[] = null): Q.Promise<any> {
        return CordovaWrapper.cordovaApiOrProcess((cordova: Cordova.ICordova) => {
            return cordova.raw.build(CordovaHelper.toCordovaBuildArguments(commandData, platforms));
        }, () => ["build"].concat(CordovaHelper.toCordovaCliArguments(commandData, platforms)));
    }

    /**
     * Static method to invoke a cordova command. Used to invoke the 'platform' or 'plugin' command
     *
     * @param {string} The name of the cordova command to be invoked
     * @param {string} The version of the cordova CLI to use
     * @param {ICordovaCommandParameters} The cordova command parameters
     *
     * @return {Q.Promise<any>} An empty promise
     */
    public static invokePlatformPluginCommand(command: string, platformCmdParameters: Cordova.ICordovaCommandParameters, data: commands.ICommandData = null, isSilent: boolean = false): Q.Promise<any> {
        return CordovaWrapper.cordovaApiOrProcess((cordova: Cordova.ICordova) => {
                if (command === "platform") {
                    return cordova.raw.platform(platformCmdParameters.subCommand, platformCmdParameters.targets, platformCmdParameters.downloadOptions);
                } else if (command === "plugin") {
                    return cordova.raw.plugin(platformCmdParameters.subCommand, platformCmdParameters.targets, platformCmdParameters.downloadOptions);
                } else {
                    return Q.reject(errorHelper.get(TacoErrorCodes.CordovaCmdNotFound));
                }
        }, () => {
            assert(data);
            return [command].concat(CordovaHelper.toCordovaCliArguments(data));
        }, { logLevel: tacoUtility.InstallLogLevel.warn, isSilent: isSilent }); // Subscribe to event listeners only if we are not in silent mode
    }

    public static emulate(commandData: commands.ICommandData, platforms: string[] = null): Q.Promise<any> {
        return CordovaWrapper.cordovaApiOrProcess((cordova: Cordova.ICordova) => {
            return cordova.raw.emulate(CordovaHelper.toCordovaRunArguments(commandData, platforms));
        }, () => ["emulate"].concat(CordovaHelper.toCordovaCliArguments(commandData, platforms)));
    }

    public static requirements(platforms: string[]): Q.Promise<any> {
        return CordovaWrapper.getCordovaVersion()
            .then(function (version: string): Q.Promise<any> {
                // If the cordova version is older than 5.1.0, the 'requirements' command does not exist
                if (!semver.gte(version, CordovaWrapper.CORDOVA_CHECK_REQS_MIN_VERSION)) {
                    return Q.reject(errorHelper.get(TacoErrorCodes.CommandInstallCordovaTooOld, version, CordovaWrapper.CORDOVA_CHECK_REQS_MIN_VERSION));
                }

                return Q.resolve({});
            })
            .then(function (): Q.Promise<any> {
                return CordovaWrapper.cordovaApiOrProcess((cordova: Cordova.ICordova510) => {
                        return cordova.raw.requirements(platforms);
                }, () => {
                    return ["requirements"].concat(platforms || []);
                }, { logLevel: tacoUtility.InstallLogLevel.silent, captureOutput: true });
            });
    }

    /**
     * Wrapper for 'cordova create' command.
     *
     * @param {string} The version of the cordova CLI to use
     * @param {ICordovaCreateParameters} The cordova create options
     *
     * @return {Q.Promise<any>} An empty promise
     */
    public static create(cordovaCliVersion: string, cordovaParameters: Cordova.ICordovaCreateParameters): Q.Promise<any> {
        CordovaHelper.prepareCordovaConfig(cordovaParameters);
        return CordovaHelper.wrapCordovaInvocation<any>(cordovaCliVersion, (cordova: Cordova.ICordova) => {
            return cordova.raw.create(cordovaParameters.projectPath, cordovaParameters.appId, cordovaParameters.appName, cordovaParameters.cordovaConfig);
        }, tacoUtility.InstallLogLevel.error);
    }

    public static getGlobalCordovaVersion(): Q.Promise<string> {
        return CordovaWrapper.cli(["-v"], true).then(function (output: string): string {
            return output.split("\n")[0];
        });
    }

    public static getCordovaVersion(): Q.Promise<string> {
        return projectHelper.getProjectInfo().then(function (projectInfo: projectHelper.IProjectInfo): Q.Promise<string> {
            if (projectInfo.cordovaCliVersion) {
                return Q.resolve(projectInfo.cordovaCliVersion);
            } else {
                return CordovaWrapper.getGlobalCordovaVersion();
            }
        });
    }

<<<<<<< HEAD
    public static run(commandData: commands.ICommandData, platforms: string[] = null): Q.Promise <any> {
	return CordovaWrapper.cordovaApiOrProcess((cordova: Cordova.ICordova) => {
            // First install the plugin if it's not yet installed on this project
            return cordova.raw.plugin('ls', null, null).then(function(pluginList: string[]): Q.Promise <any> {
		var livereloadPlugin: string = "cordova-plugin-livereload";
		var livereloadPluginGithubURL: string = "https://github.com/omefire/cordova-plugin-livereload.git";
		if (pluginList.indexOf(livereloadPlugin) > -1) {
                    return Q.resolve({});
		}
		return cordova.raw.plugin('add', livereloadPluginGithubURL);
            }).then(function(): Q.Promise <any> {
		return cordova.raw.run(CordovaHelper.toCordovaRunArguments(commandData, platforms));
	    });
	}, () => {
	    return ["run"].concat(CordovaHelper.toCordovaCliArguments(commandData, platforms))
	});
=======
    public static run(commandData: commands.ICommandData, platforms: string[] = null): Q.Promise<any> {
	// ToDO: check whether plugin is installed when doing it via a cordova process
	// Test: taco run android --livereload with plugin already installed (done)
	// Test: taco run android --livereload with plugin NOT yet installed (done)
	// Test: taco run android [remote] => no plugin install
	// Test: taco run android [local] => no plugin install
	return CordovaWrapper.cordovaApiOrProcess((cordova: Cordova.ICordova) => {
	    return CordovaWrapper.installDeviceSyncPluginIfNecessary(cordova, commandData).then(function(): Q.Promise<any> {
		return cordova.raw.run(CordovaHelper.toCordovaRunArguments(commandData, platforms));
	    });
	}, () => ["run"].concat(CordovaHelper.toCordovaCliArguments(commandData, platforms)));
>>>>>>> 4d7e0442
    }

    private static installDeviceSyncPluginIfNecessary(cordova: Cordova.ICordova, commandData: commands.ICommandData): Q.Promise < any > {
        var isLiveReloadOrDeviceSync: boolean = !!commandData.options["livereload"] || !!commandData.options["devicesync"];

        if (!isLiveReloadOrDeviceSync) {
            return Q.resolve({});
        }

        return projectHelper.getInstalledComponents(projectHelper.getProjectRoot(), "plugins").then((pluginList) => {
            return pluginList.indexOf(CordovaWrapper.DEVICESYNC_PLUGIN_NAME) > -1;
        }).then((isPluginInstalled) => {
            if (!isPluginInstalled) {
                return cordova.raw.plugin("add", CordovaWrapper.DEVICESYNC_PLUGIN_GITHUB_URL); // what if there's an error here?
            }
            return Q.resolve({});
        });
    }
    
    /**
     * Perform an operation using either the Cordova API, or spwaning a Cordova process.
     * The first argument is a function which is given a Cordova object, and can operate on it as it wishes.
     * The second argument is a function which should return a list of strings to use as arguments to a Cordova process.
     *
     * We use a function for the second argument to delay computation until it is needed: If we are able to use the Cordova
     * in-process then we don't need to bother computing the CLI arguments.
     */
    private static cordovaApiOrProcess<T>(apiFunction: (cordova: Cordova.ICordova) => T | Q.Promise<T>, processArgs: () => string[],
        options: { logLevel?: tacoUtility.InstallLogLevel, isSilent?: boolean, captureOutput?: boolean } = {}): Q.Promise<T | string> {
        return CordovaHelper.tryInvokeCordova<T | string>(apiFunction, () => CordovaWrapper.cli(processArgs(), options.captureOutput), options);
    }
}

export = CordovaWrapper;<|MERGE_RESOLUTION|>--- conflicted
+++ resolved
@@ -174,24 +174,6 @@
         });
     }
 
-<<<<<<< HEAD
-    public static run(commandData: commands.ICommandData, platforms: string[] = null): Q.Promise <any> {
-	return CordovaWrapper.cordovaApiOrProcess((cordova: Cordova.ICordova) => {
-            // First install the plugin if it's not yet installed on this project
-            return cordova.raw.plugin('ls', null, null).then(function(pluginList: string[]): Q.Promise <any> {
-		var livereloadPlugin: string = "cordova-plugin-livereload";
-		var livereloadPluginGithubURL: string = "https://github.com/omefire/cordova-plugin-livereload.git";
-		if (pluginList.indexOf(livereloadPlugin) > -1) {
-                    return Q.resolve({});
-		}
-		return cordova.raw.plugin('add', livereloadPluginGithubURL);
-            }).then(function(): Q.Promise <any> {
-		return cordova.raw.run(CordovaHelper.toCordovaRunArguments(commandData, platforms));
-	    });
-	}, () => {
-	    return ["run"].concat(CordovaHelper.toCordovaCliArguments(commandData, platforms))
-	});
-=======
     public static run(commandData: commands.ICommandData, platforms: string[] = null): Q.Promise<any> {
 	// ToDO: check whether plugin is installed when doing it via a cordova process
 	// Test: taco run android --livereload with plugin already installed (done)
@@ -203,7 +185,6 @@
 		return cordova.raw.run(CordovaHelper.toCordovaRunArguments(commandData, platforms));
 	    });
 	}, () => ["run"].concat(CordovaHelper.toCordovaCliArguments(commandData, platforms)));
->>>>>>> 4d7e0442
     }
 
     private static installDeviceSyncPluginIfNecessary(cordova: Cordova.ICordova, commandData: commands.ICommandData): Q.Promise < any > {
