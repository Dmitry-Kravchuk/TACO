﻿/**
﻿ *******************************************************
﻿ *                                                     *
﻿ *   Copyright (C) Microsoft. All rights reserved.     *
﻿ *                                                     *
﻿ *******************************************************
﻿ */

/// <reference path="../../../typings/node.d.ts" />
/// <reference path="../../../typings/tacoUtils.d.ts" />
/// <reference path="../../../typings/Q.d.ts" />
/// <reference path="../../../typings/nopt.d.ts" />
"use strict";

import fs = require ("fs");
import os = require ("os");
import path = require ("path");
import Q = require ("q");
import util = require ("util");

import CordovaHelper = require ("./cordovaHelper");
import resources = require ("../../resources/resourceManager");
import TacoErrorCodes = require ("../tacoErrorCodes");
import errorHelper = require ("../tacoErrorHelper");
import tacoUtils = require ("taco-utils");

import commands = tacoUtils.Commands;
import logger = tacoUtils.Logger;
import utils = tacoUtils.UtilHelper;

/*
 * A static class which is responsible for dealing with the TacoSettings.json file
 */
class Settings {
    private static Settings: Settings.ISettings = null;
    private static SettingsFileName = "TacoSettings.json";

    public static get settingsFile(): string {
        return path.join(utils.tacoHome, Settings.SettingsFileName);
    }

    /*
     * Load data from TACO_HOME/TacoSettings.json
     */
    public static loadSettings(): Q.Promise<Settings.ISettings> {
        if (Settings.Settings) {
            return Q(Settings.Settings);
        }

        try {
            Settings.Settings = JSON.parse(<any>fs.readFileSync(Settings.settingsFile));
            return Q(Settings.Settings);
        } catch (e) {
            if (e.code === "ENOENT") {
                // File doesn't exist, no need for a stack trace.
                // The error message will instruct the user to run "taco setup" to resolve the issue.
                return Q.reject<Settings.ISettings>(errorHelper.get(TacoErrorCodes.TacoSettingsFileDoesNotExist));
            } else {
                // Couldn't open the file, not sure why, so we'll keep the error around for the user
                return Q.reject<Settings.ISettings>(errorHelper.wrap(TacoErrorCodes.CommandBuildTacoSettingsNotFound, e));
            }
        }
    }

    public static saveSettings(settings: Settings.ISettings): Q.Promise<Settings.ISettings> {
        // save to TACO_HOME/TacoSettings.json and store as the cached version
        Settings.Settings = settings;
        utils.createDirectoryIfNecessary(utils.tacoHome);
        fs.writeFileSync(Settings.settingsFile, JSON.stringify(settings));
        return Q(settings);
    }    

    /*
     * Given the command line options, determine which platforms we should operate on.
     * For example, "--local foo" specifies the local platform foo.
     *              "--remote bar" specifies the remote platform bar
     *              "--local" specifies all local platforms, but if there is nothing in /platforms then this is an error
     *              "--remote" specifies all remote platforms, but if there are no remote platforms configured then this is an error
     *              "foo" should build remotely if there is a remote configuration, otherwise it should build locally
     *              "" means all platforms in the following order:
     *                 - If a platform has a remote configuration, then perform a remote build
     *                 - If a platform exists in /platforms and does not have a remote configuration, then perform a local build
     */
    public static determinePlatform(options: commands.ICommandData): Q.Promise<Settings.IPlatformWithLocation[]> {
        return Q.all([
            CordovaHelper.getSupportedPlatforms(),
            Settings.determinePlatformsFromOptions(options)
        ]).spread<Settings.IPlatformWithLocation[]>(function (supportedPlatforms: CordovaHelper.IDictionary<any>, platforms: Settings.IPlatformWithLocation[]): Settings.IPlatformWithLocation[] {
            var filteredPlatforms = platforms.filter(function (platform: Settings.IPlatformWithLocation): boolean {
                var supported = !supportedPlatforms || platform.platform in supportedPlatforms;
                if (!supported) {
                    logger.logWarning(resources.getString("CommandUnsupportedPlatformIgnored", platform.platform));
                }

                return supported;
            });
            if (filteredPlatforms.length > 0) {
                return filteredPlatforms;
            } else {
                throw errorHelper.get(TacoErrorCodes.ErrorNoPlatformsFound);
            }
        });
    }

    /*
     * Construct the base URL for the given build server
     */
    public static getRemoteServerUrl(server: Settings.IRemoteConnectionInfo): string {
        return util.format("http%s://%s:%d/%s", server.secure ? "s" : "", server.host, server.port, server.mountPoint);
    }

    /*
     * Update settings from TACO_HOME/TacoSettings.json (It loads the settings, give you a chance to update them, and then it saves them again)
     */
    public static updateSettings(updateFunction: (settings: Settings.ISettings) => void): Q.Promise<Settings.ISettings> {
        return this.loadSettings()
            .fail((error: any) => {
                if (error.errorCode === TacoErrorCodes.TacoSettingsFileDoesNotExist) {
                    // If it fails because the file doesn't exist, we just return some empty settings and we continue...
                    return {};
                } else {
                    /* If it fails for other reason, we rethrow the exception
                        (we don't want to override a file if we are not sure about the contents) */
                    throw error;
                }
            })
            .then(settings => {
                updateFunction(settings);
                return this.saveSettings(settings);
            });
    }

    /**
     * Remove cached settings object, for use in tests
     */
    public static forgetSettings(): void {
        Settings.Settings = null;
    }

    public static determineSpecificPlatformsFromOptions(platforms: string[], options: commands.ICommandData, settings: Settings.ISettings): Settings.IPlatformWithLocation[] {
            // one or more specific platforms are specified. Determine whether they should be built locally, remotely, or local falling back to remote
            return platforms.map(function (platform: string): Settings.IPlatformWithLocation {
                var buildLocation: Settings.BuildLocationType;
                if (options.options["remote"]) {
                    buildLocation = Settings.BuildLocationType.Remote;
                } else if (options.options["local"]) {
                    buildLocation = Settings.BuildLocationType.Local;
                } else {                     
                    // we build remotely if either remote server is setup for the given platform or if the target platform cannot be built locally
                    buildLocation = (platform in settings.remotePlatforms) || !Settings.canBuildLocally(platform) ?
                        Settings.BuildLocationType.Remote : Settings.BuildLocationType.Local;
                }

                return { location: buildLocation, platform: platform };
            });
    }

    public static loadSettingsOrReturnEmpty(): Q.Promise<Settings.ISettings> {
        return Settings.loadSettings().fail(function (): Settings.ISettings { return { remotePlatforms: {} }; });
    }

    /**
     * Determine whether the given target platform can be built on the local machine
     *
     * @targetPlatform {string} target platform to build, e.g. ios, windows
     * @return {boolean} true if target platform can be built on local machine
     */
    private static canBuildLocally(targetPlatform: string): boolean {
        switch (os.platform()) {
            case "darwin":
                return targetPlatform !== "windows";  // can be android, ios
            case "win32":
                return targetPlatform !== "ios";  // can be android, wp*, or windows
        }

        return false;
    }

    private static determinePlatformsFromOptions(options: commands.ICommandData): Q.Promise<Settings.IPlatformWithLocation[]> {
<<<<<<< HEAD
        return this.loadSettingsOrReturnEmpty()
            .then((settings: Settings.ISettings) => {
                var optionsToIgnore = options.original.slice(options.original.indexOf("--"));
                var platforms = options.remain.filter(function (platform: string): boolean { return optionsToIgnore.indexOf(platform) === -1; });

                if (platforms.length > 0) {
                    // one or more specific platforms are specified. Determine whether they should be built locally, remotely, or local falling back to remote
                    return this.determineSpecificPlatformsFromOptions(platforms, options, settings);
                } else {
                    // No platform specified: try to do 'all' of them
                    var remotePlatforms: string[] = [];
                    if (!options.options["local"]) {
                        // If we are not only building locally, then we need to consider any remote-only builds we need to do
                        var remotePlatforms = Object.keys(settings.remotePlatforms);
                    }

                    var localPlatforms: string[] = [];
                    if (!options.options["remote"] && fs.existsSync("platforms")) {
                        // Check for local platforms to try building
                        localPlatforms = fs.readdirSync("platforms").filter(function (entry: string): boolean {
                            return fs.statSync(path.join("platforms", entry)).isDirectory() && remotePlatforms.indexOf(entry) === -1;
                        });
                    }
=======
        return Settings.loadSettings().fail(function (): Settings.ISettings { return { remotePlatforms: {} }; })
            .then(function (settings: Settings.ISettings): Settings.IPlatformWithLocation[] {
                var optionsToIgnore = options.original.indexOf("--") === -1 ? [] : options.original.slice(options.original.indexOf("--"));
                var platforms = options.remain.filter(function (platform: string): boolean { return optionsToIgnore.indexOf(platform) === -1; });

                if (platforms.length > 0) {
                // one or more specific platforms are specified. Determine whether they should be built locally, remotely, or local falling back to remote
                return platforms.map(function (platform: string): Settings.IPlatformWithLocation {
                    var buildLocation: Settings.BuildLocationType;
                    if (options.options["remote"]) {
                        buildLocation = Settings.BuildLocationType.Remote;
                    } else if (options.options["local"]) {
                        buildLocation = Settings.BuildLocationType.Local;
                    } else {                     
                        // we build remotely if either remote server is setup for the given platform or if the target platform cannot be built locally
                        buildLocation = (platform in (settings.remotePlatforms || {})) || !Settings.canBuildLocally(platform) ?
                            Settings.BuildLocationType.Remote : Settings.BuildLocationType.Local;
                    }

                    return { location: buildLocation, platform: platform };
                });
            } else {
                // No platform specified: try to do 'all' of them
                var remotePlatforms: string[] = [];
                if (!options.options["local"]) {
                    // If we are not only building locally, then we need to consider any remote-only builds we need to do
                    var remotePlatforms = Object.keys(settings.remotePlatforms || {});
                }
>>>>>>> a5aafb9a

                    return remotePlatforms.map(function (platform: string): Settings.IPlatformWithLocation {
                        return { location: Settings.BuildLocationType.Remote, platform: platform };
                    }).concat(localPlatforms.map(function (platform: string): Settings.IPlatformWithLocation {
                        return { location: Settings.BuildLocationType.Local, platform: platform };
                    }));
                }
            });
    }
}

module Settings {
    export interface IRemoteConnectionInfo {
        host: string;
        port: number;
        secure: boolean;
        certName?: string;
        mountPoint: string;
    }

    export interface ISettings {
        remotePlatforms?: {
            [platform: string]: IRemoteConnectionInfo
        };
        language?: string;
        lastCheckForNewerVersionTimestamp?: number;
    }

    export enum BuildLocationType {
        Local,
        Remote
    }

    export interface IPlatformWithLocation {
        platform: string;
        location: BuildLocationType;
    }
}

export = Settings;<|MERGE_RESOLUTION|>--- conflicted
+++ resolved
@@ -147,7 +147,7 @@
                     buildLocation = Settings.BuildLocationType.Local;
                 } else {                     
                     // we build remotely if either remote server is setup for the given platform or if the target platform cannot be built locally
-                    buildLocation = (platform in settings.remotePlatforms) || !Settings.canBuildLocally(platform) ?
+                    buildLocation = (platform in (settings.remotePlatforms || {})) || !Settings.canBuildLocally(platform) ?
                         Settings.BuildLocationType.Remote : Settings.BuildLocationType.Local;
                 }
 
@@ -177,10 +177,9 @@
     }
 
     private static determinePlatformsFromOptions(options: commands.ICommandData): Q.Promise<Settings.IPlatformWithLocation[]> {
-<<<<<<< HEAD
         return this.loadSettingsOrReturnEmpty()
             .then((settings: Settings.ISettings) => {
-                var optionsToIgnore = options.original.slice(options.original.indexOf("--"));
+                var optionsToIgnore = options.original.indexOf("--") === -1 ? [] : options.original.slice(options.original.indexOf("--"));
                 var platforms = options.remain.filter(function (platform: string): boolean { return optionsToIgnore.indexOf(platform) === -1; });
 
                 if (platforms.length > 0) {
@@ -191,7 +190,7 @@
                     var remotePlatforms: string[] = [];
                     if (!options.options["local"]) {
                         // If we are not only building locally, then we need to consider any remote-only builds we need to do
-                        var remotePlatforms = Object.keys(settings.remotePlatforms);
+                        remotePlatforms = Object.keys(settings.remotePlatforms || {});
                     }
 
                     var localPlatforms: string[] = [];
@@ -201,36 +200,6 @@
                             return fs.statSync(path.join("platforms", entry)).isDirectory() && remotePlatforms.indexOf(entry) === -1;
                         });
                     }
-=======
-        return Settings.loadSettings().fail(function (): Settings.ISettings { return { remotePlatforms: {} }; })
-            .then(function (settings: Settings.ISettings): Settings.IPlatformWithLocation[] {
-                var optionsToIgnore = options.original.indexOf("--") === -1 ? [] : options.original.slice(options.original.indexOf("--"));
-                var platforms = options.remain.filter(function (platform: string): boolean { return optionsToIgnore.indexOf(platform) === -1; });
-
-                if (platforms.length > 0) {
-                // one or more specific platforms are specified. Determine whether they should be built locally, remotely, or local falling back to remote
-                return platforms.map(function (platform: string): Settings.IPlatformWithLocation {
-                    var buildLocation: Settings.BuildLocationType;
-                    if (options.options["remote"]) {
-                        buildLocation = Settings.BuildLocationType.Remote;
-                    } else if (options.options["local"]) {
-                        buildLocation = Settings.BuildLocationType.Local;
-                    } else {                     
-                        // we build remotely if either remote server is setup for the given platform or if the target platform cannot be built locally
-                        buildLocation = (platform in (settings.remotePlatforms || {})) || !Settings.canBuildLocally(platform) ?
-                            Settings.BuildLocationType.Remote : Settings.BuildLocationType.Local;
-                    }
-
-                    return { location: buildLocation, platform: platform };
-                });
-            } else {
-                // No platform specified: try to do 'all' of them
-                var remotePlatforms: string[] = [];
-                if (!options.options["local"]) {
-                    // If we are not only building locally, then we need to consider any remote-only builds we need to do
-                    var remotePlatforms = Object.keys(settings.remotePlatforms || {});
-                }
->>>>>>> a5aafb9a
 
                     return remotePlatforms.map(function (platform: string): Settings.IPlatformWithLocation {
                         return { location: Settings.BuildLocationType.Remote, platform: platform };
