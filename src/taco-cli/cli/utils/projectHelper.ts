--- conflicted
+++ resolved
@@ -33,36 +33,20 @@
  *  A helper class with methods to query the project root, project info like CLI/kit version etc.
  */
 class ProjectHelper {
-<<<<<<< HEAD
     private static TACO_JSON_FILENAME: string = "taco.json";
     private static CONFIG_XML_FILENAME: string = "config.xml";
     private static PROJECTS_SCRIPTS_DIR: string = "scripts";
-=======
-    private static TacoJsonFileName: string = "taco.json";
-    private static ConfigXmlFileName: string = "config.xml";
-    private static ProjectScriptsDir: string = "scripts";
-
-    private static CachedProjectInfo: Q.Promise<ProjectHelper.IProjectInfo> = null;
-    private static CachedProjectFilePath: string = null;
-
-    private static parseKitId(versionValue: string):  Q.Promise<string> {
-        if (!versionValue) {
-            return kitHelper.getDefaultKit().then(function (kitId: string): Q.Promise<any> {
-                return Q.resolve(kitId);
-            });
-        } else {
-            return Q.resolve(versionValue);
-        }
-    }
->>>>>>> aea79a73
+
+    private static cachedProjectInfo: Q.Promise<ProjectHelper.IProjectInfo> = null;
+    private static cachedProjectFilePath: string = null;
 
     /**
      *  Helper to create the taco.json file in the project root {projectPath}. Invoked by
      *  the create command handler after the actual project creation  
      */
     public static createTacoJsonFile(projectPath: string, isKitProject: boolean, versionValue: string): Q.Promise<any> {
-        ProjectHelper.CachedProjectInfo = null;
-        ProjectHelper.CachedProjectFilePath = null;
+        ProjectHelper.cachedProjectInfo = null;
+        ProjectHelper.cachedProjectFilePath = null;
         var deferred: Q.Deferred<any> = Q.defer<any>();
         var tacoJsonPath: string = path.resolve(projectPath, ProjectHelper.TACO_JSON_FILENAME);
         var tacoJson: ProjectHelper.ITacoJsonMetadata = fs.existsSync(tacoJsonPath) ? require (tacoJsonPath) : {};
@@ -142,15 +126,13 @@
      */
     public static getProjectInfo(): Q.Promise<ProjectHelper.IProjectInfo> {
 
-        var projectInfo: ProjectHelper.IProjectInfo = {
-            isTacoProject: false,
-            cordovaCliVersion: "",
-            configXmlPath: "",
-            tacoKitId: ""
-        };
-
-        
         return Q.fcall(ProjectHelper.getProjectRoot).then((projectPath: string): ProjectHelper.IProjectInfo | Q.Promise<ProjectHelper.IProjectInfo> => {
+            var projectInfo: ProjectHelper.IProjectInfo = {
+                isTacoProject: false,
+                cordovaCliVersion: "",
+                configXmlPath: "",
+                tacoKitId: ""
+            };
             if (!projectPath) {
                 return projectInfo;
             }
@@ -159,11 +141,11 @@
             var tacoJsonFilePath = path.join(projectPath, ProjectHelper.TACO_JSON_FILENAME);
             var configFilePath = path.join(projectPath, ProjectHelper.CONFIG_XML_FILENAME);
 
-            if (ProjectHelper.CachedProjectInfo) {
-                if (tacoJsonFilePath === ProjectHelper.CachedProjectFilePath) {
-                    return ProjectHelper.CachedProjectInfo;
+            if (ProjectHelper.cachedProjectInfo) {
+                if (tacoJsonFilePath === ProjectHelper.cachedProjectFilePath) {
+                    return ProjectHelper.cachedProjectInfo;
                 } else {
-                    ProjectHelper.CachedProjectInfo = null;
+                    ProjectHelper.cachedProjectInfo = null;
                 }
             }
 
@@ -172,8 +154,8 @@
             }
 
             if (fs.existsSync(tacoJsonFilePath)) {
-                tacoJson = JSON.parse(<any>fs.readFileSync(tacoJsonFilePath));
-                ProjectHelper.CachedProjectFilePath = tacoJsonFilePath;
+                tacoJson = JSON.parse(<any> fs.readFileSync(tacoJsonFilePath));
+                ProjectHelper.cachedProjectFilePath = tacoJsonFilePath;
             } else {
                 return projectInfo;
             }
@@ -194,7 +176,7 @@
             }
         }).then((projectInfo: ProjectHelper.IProjectInfo): ProjectHelper.IProjectInfo => {
             if (projectInfo.isTacoProject) {
-                ProjectHelper.CachedProjectInfo = Q(projectInfo);
+                ProjectHelper.cachedProjectInfo = Q(projectInfo);
             }
             return projectInfo;
         }).catch((e: Error): ProjectHelper.IProjectInfo => {
@@ -294,7 +276,7 @@
                 }
             });
         } catch (error) {
-
+            Log.log(error);
         }
 
         return Q.resolve(nonUpdatablePlugins);
