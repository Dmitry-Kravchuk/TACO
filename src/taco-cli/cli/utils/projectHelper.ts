﻿/**
﻿ *******************************************************
﻿ *                                                     *
﻿ *   Copyright (C) Microsoft. All rights reserved.     *
﻿ *                                                     *
﻿ *******************************************************
﻿ */

/// <reference path="../../../typings/node.d.ts" />
/// <reference path="../../../typings/Q.d.ts" />

import child_process = require ("child_process");
import fs = require ("fs");
import Q = require ("q");
import os = require ("os");
import path = require ("path");
import util = require ("util");

import cordovaHelper = require ("./cordovaHelper");
import cordovaWrapper = require ("./cordovaWrapper");
import kitHelper = require ("./kitHelper");
import resources = require ("../../resources/resourceManager");
import TacoErrorCodes = require ("../tacoErrorCodes");
import errorHelper = require ("../tacoErrorHelper");
import tacoUtility = require ("taco-utils");
import telemetryHelper = tacoUtility.TelemetryHelper;
import wrench = require ("wrench");

import ICommandTelemetryProperties = tacoUtility.ICommandTelemetryProperties;
/**
 *  A helper class with methods to query the project root, project info like CLI/kit version etc.
 */
class ProjectHelper {
    private static TacoJsonFileName: string = "taco.json";
    private static ConfigXmlFileName: string = "config.xml";
    private static ProjectScriptsDir: string = "scripts";

<<<<<<< HEAD
    private static CachedProjectInfo: Q.Promise<ProjectHelper.IProjectInfo> = null;
=======
    private static parseKitId(versionValue: string):  Q.Promise<string> {
        if (!versionValue) {
            return kitHelper.getDefaultKit().then(function (kitId: string): Q.Promise<any> {
                return Q.resolve(kitId);
            });
        } else {
            return Q.resolve(versionValue);
        }
    }

>>>>>>> d6e55d50
    /**
     *  Helper to create the taco.json file in the project root {projectPath}. Invoked by
     *  the create command handler after the actual project creation  
     */
    public static createTacoJsonFile(projectPath: string, isKitProject: boolean, versionValue: string): Q.Promise<any> {
        ProjectHelper.CachedProjectInfo = null;
        var deferred: Q.Deferred<any> = Q.defer<any>();
        var tacoJsonPath: string = path.resolve(projectPath, ProjectHelper.TacoJsonFileName);
        var tacoJson: ProjectHelper.ITacoJsonMetadata = fs.existsSync(tacoJsonPath) ? require (tacoJsonPath) : {};

        if (isKitProject) {
           return ProjectHelper.parseKitId(versionValue)
           .then(function (kitId: string): Q.Promise<any> {
                tacoJson.kit = kitId;
                return kitHelper.getValidCordovaCli(tacoJson.kit);
            }).then(function (cordovaCli: string): Q.Promise<any> {                    
                tacoJson["cordova-cli"] = cordovaCli;
                return ProjectHelper.createJsonFileWithContents(tacoJsonPath, tacoJson);
            });
        } else {
            if(tacoJson.kit) {
                delete tacoJson.kit;
            }

            if (!versionValue) {
                deferred.reject(errorHelper.get(TacoErrorCodes.CommandCreateTacoJsonFileCreationError));
                return deferred.promise;
            }

            tacoJson["cordova-cli"] = versionValue;
            return ProjectHelper.createJsonFileWithContents(tacoJsonPath, tacoJson);
        }
    }

    /**
     *  Helper to find the root of the project. Invoked by taco command handlers to detect
     *  the project root directory. Returns null in the case of directories which are
     *  not cordova-based projects. Otherwise, the project root path as string.
     */
    public static getProjectRoot(): string {
        var projectPath: string = process.cwd();
        var parentPath: string;
        var atFsRoot: boolean = false;
        while (fs.existsSync(projectPath) && !fs.existsSync(path.join(projectPath, ProjectHelper.TacoJsonFileName)) && !fs.existsSync(path.join(projectPath, ProjectHelper.ConfigXmlFileName))) {
            // Navigate up one level until either taco.json is found or the parent path is invalid
            parentPath = path.resolve(projectPath, "..");
            if (parentPath !== projectPath) {
                projectPath = parentPath;
            } else {
                // we have reached the filesystem root
                atFsRoot = true;
                break;
            }
        }

        if (atFsRoot) {
            // We reached the fs root, so the project path passed was not a Cordova-based project directory
            return null;
        }

        return projectPath;
    }

    /**
     * Helper function to change the current directory to the project root, if possible.
     * If we can't find a taco.json then it will not change directory
     */
    public static cdToProjectRoot(): void {
        var tacoRoot = ProjectHelper.getProjectRoot();
        if (tacoRoot) {
            process.chdir(tacoRoot);
            // Cordova checks for process.env.PWD before checkign process.cwd, and process.env.PWD is not changed by process.chdir()
            // If we happened to be in a scenario where a taco project contained a separate cordova project, this way we ensure that
            // both taco and cordova will operate on the same project rather than our own taco stuff modifying things in tacoRoot and
            // cordova commands modifying things somewhere else.
            process.env.PWD = tacoRoot;
        }
    }

    /**
     *  Helper to get info regarding the current project.  
     *  An object of type IProjectInfo is returned to the caller.
     */
    public static getProjectInfo(): Q.Promise<ProjectHelper.IProjectInfo> {
        if (ProjectHelper.CachedProjectInfo) {
            return ProjectHelper.CachedProjectInfo;
        }

        var projectInfo: ProjectHelper.IProjectInfo = {
            isTacoProject: false,
            cordovaCliVersion: "",
            configXmlPath: "",
            tacoKitId: ""
        };

        
        return Q.fcall(ProjectHelper.getProjectRoot).then((projectPath: string): ProjectHelper.IProjectInfo | Q.Promise<ProjectHelper.IProjectInfo> => {
            if (!projectPath) {
                return projectInfo;
            }

            var tacoJson: ProjectHelper.ITacoJsonMetadata;
            var tacoJsonFilePath = path.join(projectPath, ProjectHelper.TacoJsonFileName);
            var configFilePath = path.join(projectPath, ProjectHelper.ConfigXmlFileName);

            if (fs.existsSync(configFilePath)) {
                projectInfo.configXmlPath = configFilePath;
            }

            if (fs.existsSync(tacoJsonFilePath)) {
                tacoJson = JSON.parse(<any>fs.readFileSync(tacoJsonFilePath));
            } else {
                return projectInfo;
            }

            if (tacoJson.kit) {
                return kitHelper.getValidCordovaCli(tacoJson.kit).then(function (cordovaCli: string): ProjectHelper.IProjectInfo {
                    projectInfo.isTacoProject = true;
                    projectInfo.tacoKitId = tacoJson.kit;
                    projectInfo.cordovaCliVersion = cordovaCli;
                    return projectInfo;
                });
            } else if (tacoJson["cordova-cli"]) {
                projectInfo.isTacoProject = true;
<<<<<<< HEAD
                projectInfo.cordovaCliVersion = tacoJson.cli;
                return projectInfo;
=======
                projectInfo.cordovaCliVersion = tacoJson["cordova-cli"];
                deferred.resolve(projectInfo);
>>>>>>> d6e55d50
            } else {
                return projectInfo;
            }
        }).then((projectInfo: ProjectHelper.IProjectInfo): ProjectHelper.IProjectInfo => {
            if (projectInfo.isTacoProject) {
                ProjectHelper.CachedProjectInfo = Q(projectInfo);
            }
            return projectInfo;
        }).catch((e: Error): ProjectHelper.IProjectInfo => {
            throw errorHelper.get(TacoErrorCodes.ErrorTacoJsonMissingOrMalformed);
        });
    }

    /**
     *  public helper that returns all the installed components - platforms/plugins
     */
    public static getInstalledComponents(projectDir: string, componentDirName: string): Q.Promise<string[]> {
        var components: string[] = [];
        var projectDir = projectDir || ProjectHelper.getProjectRoot();
        var componentDir = path.join(projectDir, componentDirName);
        if (!fs.existsSync(componentDir)) {
            return Q.resolve(components);
        }

        components = fs.readdirSync(componentDir).filter(function (component: string): boolean {
            return fs.statSync(path.join(componentDir, component)).isDirectory();
        });

        return Q.resolve(components);
    }

    /**
     *  public helper that gets the version of the installed platforms
     */
    public static getInstalledPlatformVersions(projectDir: string): Q.Promise<any> {
        var projectDir = projectDir || ProjectHelper.getProjectRoot();
        var onWindows = process.platform === "win32";
        var deferred = Q.defer<any>();
        var platformVersions: cordovaHelper.IDictionary<string> = {};
        return ProjectHelper.getInstalledComponents(projectDir, "platforms")
        .then(function (platformsInstalled: string[]): Q.Promise<any> {
            return Q.all(platformsInstalled.map(function (platform: string): Q.Promise<any> {
                var deferredProcPromise = Q.defer<any>();
                var cmdName: string = "version";
                if (onWindows) { 
                    cmdName = cmdName + ".bat";
                }

                var cmdPath: string = path.join(projectDir, "platforms", platform, "cordova", cmdName);
                var versionProc = child_process.spawn(cmdPath);
                versionProc.stdout.on("data", function (data: any): void {
                    var version: string = data.toString();
                    platformVersions[platform] = version.trim();
                    deferredProcPromise.resolve(version);
                });
                return deferredProcPromise.promise;
            }));
        }).then(function (): Q.Promise<any> {
            deferred.resolve(platformVersions);           
            return deferred.promise;
        });
    }

    /**
     *  public helper that gets the version of the installed plugins
     */
    public static getInstalledPluginVersions(projectDir: string): Q.Promise<any> {
        var projectDir = projectDir || ProjectHelper.getProjectRoot();
        var pluginVersions: cordovaHelper.IDictionary<string> = {};
        return ProjectHelper.getInstalledComponents(projectDir, "plugins")
        .then(function (pluginsInstalled: string[]): Q.Promise<any> {
            pluginsInstalled.forEach(function (plugin: string): void {
                // Ignore plugins without a package.json
                var pluginPackgeJson = path.join(projectDir, "plugins", plugin, "package.json");
                if (fs.existsSync(pluginPackgeJson)) {
                    var pluginInfo = require(pluginPackgeJson);
                    if (pluginInfo) {
                        pluginVersions[plugin] = pluginInfo["version"];
                    }
                }
            });       
            return Q.resolve(pluginVersions);
        });
    }

    /**
     *  public helper that gets the list of plugins that are 1. installed from the local file system or a GIT repository 2. that are not top-level plugins
     */
    public static getNonUpdatablePlugins(projectDir: string): Q.Promise<string[]> {
        var projectDir = projectDir || ProjectHelper.getProjectRoot();
        var nonUpdatablePlugins: string[] = [];
        var fetchJsonPath: string = path.resolve(projectDir, "plugins", "fetch.json");

        if (!fs.existsSync(path.resolve(projectDir, "plugins", "fetch.json"))) {
            return Q.resolve(nonUpdatablePlugins);
        }

        try {
            var fetchJson: ProjectHelper.IPluginFetchInfo = require(fetchJsonPath);
            Object.keys(fetchJson).forEach(function (plugin: string): void {
                if ((fetchJson[plugin].source && fetchJson[plugin].source.type !== "registry") || !fetchJson[plugin]["is_top_level"]) {
                    nonUpdatablePlugins.push(plugin);
                }
            });
        } catch (error) {
            console.log(error);
        }

        return Q.resolve(nonUpdatablePlugins);
    }

    /**
     *  public helper that serializes the JSON blob {jsonData} passed to a file @ {tacoJsonPath}
     */
    public static createJsonFileWithContents(tacoJsonPath: string, jsonData: any): Q.Promise<any> {
        var deferred: Q.Deferred<any> = Q.defer<any>();
        
        // Write the JSON data to the file in the standard JSON format.
        // JsonSerializer class in the taco-utils does the necessary formatting
        // This is important as VS expects the JSON file to be in the standard JSON format
        var jsonSerializer: tacoUtility.JsonSerializer = new tacoUtility.JsonSerializer();
        var formattedTacoJson = jsonSerializer.serialize(jsonData);
        
        fs.writeFile(tacoJsonPath, formattedTacoJson, function (err: NodeJS.ErrnoException): void {
            if (err) {
                deferred.reject(errorHelper.wrap(TacoErrorCodes.CommandCreateTacoJsonFileWriteError, err, tacoJsonPath));
            }

            deferred.resolve({});
        });
        return deferred.promise;
    }

    /**
     *  public helper that returns the common telemetry properties for the current project
     */
     public static getCurrentProjectTelemetryProperties(): Q.Promise<ICommandTelemetryProperties> {
        var projectRoot: string = ProjectHelper.getProjectRoot();
        if (!projectRoot) {
            return Q.resolve(<ICommandTelemetryProperties>{});
        }

        return Q.all([ProjectHelper.getProjectInfo(), ProjectHelper.isTypeScriptProject()])
        .spread<ICommandTelemetryProperties>(function (projectInfo: ProjectHelper.IProjectInfo, isTsProject: boolean): Q.Promise<ICommandTelemetryProperties> {
            var projectTelemetryProperties: ICommandTelemetryProperties = {};
            if (projectInfo.isTacoProject) {
                projectTelemetryProperties["isTacoProject"] = telemetryHelper.telemetryProperty(true);
                if (projectInfo.tacoKitId) {
                    projectTelemetryProperties["kit"] = telemetryHelper.telemetryProperty(projectInfo.tacoKitId);
                } else {
                    projectTelemetryProperties["cli"] = telemetryHelper.telemetryProperty(projectInfo.cordovaCliVersion);
                }
            } else {
                projectTelemetryProperties["isTacoProject"] = telemetryHelper.telemetryProperty(false);
            }

            projectTelemetryProperties["projectType"] = telemetryHelper.telemetryProperty(isTsProject ? "TypeScript" : "JavaScript");
            projectTelemetryProperties["cliVersion"] = telemetryHelper.telemetryProperty(require("../../package.json").version); 
            return Q.resolve(projectTelemetryProperties);
        });
    }

    /**
     *  public helper that resolves with a true value if the current project is a TACO TS project
     */
    public static isTypeScriptProject(): boolean {
        var projectRoot: string = ProjectHelper.getProjectRoot();
        if (!projectRoot) {
            return false;
        }

        var projectScriptsPath: string = path.resolve(projectRoot, ProjectHelper.ProjectScriptsDir);
        var tsFiles: string[] = [];
        if (fs.existsSync(projectScriptsPath)) {
            tsFiles = wrench.readdirSyncRecursive(projectScriptsPath).filter(function (file: string): boolean {
                return path.extname(file) === ".ts";
            });
        }

        return tsFiles.length > 0;
    }
}

module ProjectHelper {
    export interface ITacoJsonMetadata {
        kit?: string;
        "cordova-cli"?: string;
    }

    export interface IProjectInfo {
        isTacoProject: boolean;
        cordovaCliVersion: string;
        configXmlPath: string;
        tacoKitId?: string;
    }

    export interface IPluginFetchInfo {
        [plugin: string]: {
            source: {
                type: string;
                id: string;
            };
            "is_top_level": boolean;
        };
    }
}

export = ProjectHelper;<|MERGE_RESOLUTION|>--- conflicted
+++ resolved
@@ -35,9 +35,8 @@
     private static ConfigXmlFileName: string = "config.xml";
     private static ProjectScriptsDir: string = "scripts";
 
-<<<<<<< HEAD
     private static CachedProjectInfo: Q.Promise<ProjectHelper.IProjectInfo> = null;
-=======
+
     private static parseKitId(versionValue: string):  Q.Promise<string> {
         if (!versionValue) {
             return kitHelper.getDefaultKit().then(function (kitId: string): Q.Promise<any> {
@@ -48,7 +47,6 @@
         }
     }
 
->>>>>>> d6e55d50
     /**
      *  Helper to create the taco.json file in the project root {projectPath}. Invoked by
      *  the create command handler after the actual project creation  
@@ -173,13 +171,8 @@
                 });
             } else if (tacoJson["cordova-cli"]) {
                 projectInfo.isTacoProject = true;
-<<<<<<< HEAD
-                projectInfo.cordovaCliVersion = tacoJson.cli;
+                projectInfo.cordovaCliVersion = tacoJson["cordova-cli"];
                 return projectInfo;
-=======
-                projectInfo.cordovaCliVersion = tacoJson["cordova-cli"];
-                deferred.resolve(projectInfo);
->>>>>>> d6e55d50
             } else {
                 return projectInfo;
             }
