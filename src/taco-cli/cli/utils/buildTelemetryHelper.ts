﻿/**
﻿ *******************************************************
﻿ *                                                     *
﻿ *   Copyright (C) Microsoft. All rights reserved.     *
﻿ *                                                     *
﻿ *******************************************************
﻿ */

import tacoUtility = require ("taco-utils");
import PlatformHelper = require ("./platformHelper");
import Settings = require ("./settings");
import Q = require ("q");

import commands = tacoUtility.Commands;
import ICommandTelemetryProperties = tacoUtility.ICommandTelemetryProperties;

var telemetryProperty: (propertyValue: any, isPii?: boolean) => tacoUtility.ITelemetryPropertyInfo = tacoUtility.TelemetryHelper.telemetryProperty;

class BuildTelemetryHelper {
    // We don't use CordovaHelper.getSupportedPlatforms() because we need to validate this even if 
    // cordova is not installed, and the white list is a good enough solution, so we just use it for all cases
    private static knownPlatforms: string[] = ["android", "ios", "amazon-fireos", "blackberry10", "browser", "firefoxos",
        "windows", "windows8", "wp8", "www"];

    private static buildAndRunNonPiiOptions: string[] = ["clean", "local", "remote", "debuginfo", "nobuild", "device", "emulator", "target", "debug", "release"];

    public static storePlatforms(telemetryProperties: ICommandTelemetryProperties, modifier: string,
<<<<<<< HEAD
        platforms: Settings.IPlatformWithLocation[], settings: Settings.ISettings): void {
        var baseName: string = "platforms." + modifier + ".";
        var remoteBaseName: string = baseName + "remote";
=======
        platforms: PlatformHelper.IPlatformWithLocation[], settings: Settings.ISettings): void {
        var baseName = "platforms." + modifier + ".";
        var remoteBaseName = baseName + "remote";
>>>>>>> b45a3633

        if (platforms.length > 0) {
            this.encodePlatforms(telemetryProperties, baseName + "local", this.extractPlatformsList(platforms, PlatformHelper.BuildLocationType.Local));
        }

<<<<<<< HEAD
        var remotePlatforms: string[] = this.extractPlatformsList(platforms, Settings.BuildLocationType.Remote);
=======
        var remotePlatforms = this.extractPlatformsList(platforms, PlatformHelper.BuildLocationType.Remote);
>>>>>>> b45a3633
        if (remotePlatforms.length > 0) {
            this.encodePlatforms(telemetryProperties, remoteBaseName, remotePlatforms);
        }

        remotePlatforms.forEach((platform: string) => {
            if (settings.remotePlatforms && settings.remotePlatforms[platform]) {
                telemetryProperties["platforms.remote." + platform + ".is_secure"] = telemetryProperty(settings.remotePlatforms[platform].secure, /*isPii*/ false);
            }
        });
    }

    public static addCommandLineBasedPropertiesForBuildAndRun(telemetryProperties: ICommandTelemetryProperties, knownOptions: Nopt.CommandData,
        commandData: commands.ICommandData): Q.Promise<ICommandTelemetryProperties> {
<<<<<<< HEAD
        return Settings.loadSettingsOrReturnEmpty().then((settings: Settings.ISettings) => {
            var properties: tacoUtility.ICommandTelemetryProperties = tacoUtility.TelemetryHelper.addPropertiesFromOptions(telemetryProperties, knownOptions, commandData.options, this.buildAndRunNonPiiOptions);
            return Settings.determinePlatformsFromOptions(commandData).then((platforms: Settings.IPlatformWithLocation[]) => {
                var requestedPlatforms: string[] = Settings.parseRequestedPlatforms(commandData);
                var requestedUsedPlatforms: Settings.IPlatformWithLocation[] = platforms.filter((platform: Settings.IPlatformWithLocation): boolean => requestedPlatforms.indexOf(platform.platform) !== -1);
=======
        return Settings.loadSettingsOrReturnEmpty().then(settings => {
            var properties = tacoUtility.TelemetryHelper.addPropertiesFromOptions(telemetryProperties, knownOptions, commandData.options, this.buildAndRunNonPiiOptions);
            return PlatformHelper.determinePlatformsFromOptions(commandData).then((platforms: PlatformHelper.IPlatformWithLocation[]) => {
                var requestedPlatforms = PlatformHelper.parseRequestedPlatforms(commandData);
                var requestedUsedPlatforms = platforms.filter((platform: PlatformHelper.IPlatformWithLocation): boolean => requestedPlatforms.indexOf(platform.platform) !== -1);
>>>>>>> b45a3633
                this.storePlatforms(properties, "requestedViaCommandLine", requestedUsedPlatforms, settings);
                return properties;
            });
        });
    }

    public static getIsPlatformPii(): { (platform: string): boolean } {
        return (platform: string) => this.knownPlatforms.indexOf(platform.toLocaleLowerCase()) < 0;
    }

    /*
     * Encode platform with pii or npii as required
     */
    private static encodePlatforms(telemetryProperties: ICommandTelemetryProperties, baseName: string, platforms: string[]): void {
        var platformIndex: number = 1; // This is a one-based index
        platforms.forEach((platform: string) => {
            telemetryProperties[baseName + platformIndex++] = telemetryProperty(platform, BuildTelemetryHelper.getIsPlatformPii()(platform));
        });
    }

<<<<<<< HEAD
    private static extractPlatformsList(platforms: Settings.IPlatformWithLocation[], buildLocationType: Settings.BuildLocationType): string[] {
        return platforms
        .filter((platform: Settings.IPlatformWithLocation) => platform.location === buildLocationType)
        .map((platform: Settings.IPlatformWithLocation) => platform.platform);
=======
    private static extractPlatformsList(platforms: PlatformHelper.IPlatformWithLocation[], buildLocationType: PlatformHelper.BuildLocationType): string[] {
        var filteredPlatforms = platforms.filter(platform => platform.location === buildLocationType);
        return filteredPlatforms.map(platform => platform.platform);
>>>>>>> b45a3633
    }
}

export = BuildTelemetryHelper;<|MERGE_RESOLUTION|>--- conflicted
+++ resolved
@@ -25,25 +25,15 @@
     private static buildAndRunNonPiiOptions: string[] = ["clean", "local", "remote", "debuginfo", "nobuild", "device", "emulator", "target", "debug", "release"];
 
     public static storePlatforms(telemetryProperties: ICommandTelemetryProperties, modifier: string,
-<<<<<<< HEAD
-        platforms: Settings.IPlatformWithLocation[], settings: Settings.ISettings): void {
+        platforms: PlatformHelper.IPlatformWithLocation[], settings: Settings.ISettings): void {
         var baseName: string = "platforms." + modifier + ".";
         var remoteBaseName: string = baseName + "remote";
-=======
-        platforms: PlatformHelper.IPlatformWithLocation[], settings: Settings.ISettings): void {
-        var baseName = "platforms." + modifier + ".";
-        var remoteBaseName = baseName + "remote";
->>>>>>> b45a3633
 
         if (platforms.length > 0) {
             this.encodePlatforms(telemetryProperties, baseName + "local", this.extractPlatformsList(platforms, PlatformHelper.BuildLocationType.Local));
         }
 
-<<<<<<< HEAD
-        var remotePlatforms: string[] = this.extractPlatformsList(platforms, Settings.BuildLocationType.Remote);
-=======
-        var remotePlatforms = this.extractPlatformsList(platforms, PlatformHelper.BuildLocationType.Remote);
->>>>>>> b45a3633
+        var remotePlatforms: string[] = this.extractPlatformsList(platforms, PlatformHelper.BuildLocationType.Remote);
         if (remotePlatforms.length > 0) {
             this.encodePlatforms(telemetryProperties, remoteBaseName, remotePlatforms);
         }
@@ -57,19 +47,16 @@
 
     public static addCommandLineBasedPropertiesForBuildAndRun(telemetryProperties: ICommandTelemetryProperties, knownOptions: Nopt.CommandData,
         commandData: commands.ICommandData): Q.Promise<ICommandTelemetryProperties> {
-<<<<<<< HEAD
         return Settings.loadSettingsOrReturnEmpty().then((settings: Settings.ISettings) => {
-            var properties: tacoUtility.ICommandTelemetryProperties = tacoUtility.TelemetryHelper.addPropertiesFromOptions(telemetryProperties, knownOptions, commandData.options, this.buildAndRunNonPiiOptions);
-            return Settings.determinePlatformsFromOptions(commandData).then((platforms: Settings.IPlatformWithLocation[]) => {
-                var requestedPlatforms: string[] = Settings.parseRequestedPlatforms(commandData);
-                var requestedUsedPlatforms: Settings.IPlatformWithLocation[] = platforms.filter((platform: Settings.IPlatformWithLocation): boolean => requestedPlatforms.indexOf(platform.platform) !== -1);
-=======
-        return Settings.loadSettingsOrReturnEmpty().then(settings => {
-            var properties = tacoUtility.TelemetryHelper.addPropertiesFromOptions(telemetryProperties, knownOptions, commandData.options, this.buildAndRunNonPiiOptions);
+
+            var properties: ICommandTelemetryProperties = tacoUtility.TelemetryHelper.addPropertiesFromOptions(telemetryProperties,
+                knownOptions, commandData.options, this.buildAndRunNonPiiOptions);
+
             return PlatformHelper.determinePlatformsFromOptions(commandData).then((platforms: PlatformHelper.IPlatformWithLocation[]) => {
-                var requestedPlatforms = PlatformHelper.parseRequestedPlatforms(commandData);
-                var requestedUsedPlatforms = platforms.filter((platform: PlatformHelper.IPlatformWithLocation): boolean => requestedPlatforms.indexOf(platform.platform) !== -1);
->>>>>>> b45a3633
+                var requestedPlatforms: string[] = PlatformHelper.parseRequestedPlatforms(commandData);
+                var requestedUsedPlatforms: PlatformHelper.IPlatformWithLocation[] = platforms
+                    .filter((platform: PlatformHelper.IPlatformWithLocation): boolean => requestedPlatforms.indexOf(platform.platform) !== -1);
+
                 this.storePlatforms(properties, "requestedViaCommandLine", requestedUsedPlatforms, settings);
                 return properties;
             });
@@ -90,16 +77,10 @@
         });
     }
 
-<<<<<<< HEAD
-    private static extractPlatformsList(platforms: Settings.IPlatformWithLocation[], buildLocationType: Settings.BuildLocationType): string[] {
+    private static extractPlatformsList(platforms: PlatformHelper.IPlatformWithLocation[], buildLocationType: PlatformHelper.BuildLocationType): string[] {
         return platforms
-        .filter((platform: Settings.IPlatformWithLocation) => platform.location === buildLocationType)
-        .map((platform: Settings.IPlatformWithLocation) => platform.platform);
-=======
-    private static extractPlatformsList(platforms: PlatformHelper.IPlatformWithLocation[], buildLocationType: PlatformHelper.BuildLocationType): string[] {
-        var filteredPlatforms = platforms.filter(platform => platform.location === buildLocationType);
-        return filteredPlatforms.map(platform => platform.platform);
->>>>>>> b45a3633
+        .filter((platform: PlatformHelper.IPlatformWithLocation) => platform.location === buildLocationType)
+        .map((platform: PlatformHelper.IPlatformWithLocation) => platform.platform);
     }
 }
 
