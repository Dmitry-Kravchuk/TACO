--- conflicted
+++ resolved
@@ -23,9 +23,9 @@
 import packageLoader = tacoUtility.TacoPackageLoader;
 
 class CordovaHelper {
-    private static CORDOVA_PACKAGE_NAME: string = "cordova";
+    private static CORDOVA_NPM_PACKAGE_NAME: string = "cordova";
     // Cordova's known parameters
-    private static CORDOVA_CREATE_BOOLEAN_PARAMETERS =
+    private static CORDOVA_BOOLEAN_PARAMETERS =
     {
         verbose: Boolean,
         version: Boolean,
@@ -44,7 +44,7 @@
         nobuild: Boolean,
         list: Boolean
     };
-    private static CORDOVA_CREATE_VALUE_PARAMETERS =
+    private static CORDOVA_VALUE_PARAMETERS =
     {
         "copy-from": String,
         "link-to": path,
@@ -128,12 +128,12 @@
      */
     public static toCordovaCliArguments(commandData: commands.ICommandData, platform: string = null): string[] {
         var cordovaArgs: string[] = platform ? [platform] : commandData.remain;
-        Object.keys(CordovaHelper.CORDOVA_CREATE_BOOLEAN_PARAMETERS).forEach(function (key: string): void {
+        Object.keys(CordovaHelper.CORDOVA_BOOLEAN_PARAMETERS).forEach(function (key: string): void {
             if (commandData.options[key]) {
                 cordovaArgs.push("--" + key);
             }
         });
-        Object.keys(CordovaHelper.CORDOVA_CREATE_VALUE_PARAMETERS).forEach(function (key: string): void {
+        Object.keys(CordovaHelper.CORDOVA_VALUE_PARAMETERS).forEach(function (key: string): void {
             if (commandData.options[key]) {
                 cordovaArgs.push("--" + key);
                 cordovaArgs.push(commandData.options[key]);
@@ -155,13 +155,13 @@
         return CordovaHelper.toCordovaArgumentsInternal(commandData, platform);
     }
 
-    public static editConfigXml(projectInfo: projectHelper.IProjectInfo, editFunc: (configParser: ConfigParser) => void): Q.Promise<void> {
-        return packageLoader.lazyRequire(CordovaHelper.CORDOVA_PACKAGE_NAME, CordovaHelper.CORDOVA_PACKAGE_NAME + "@" + projectInfo.cordovaCliVersion)
+    public static editConfigXml(infoList: Cordova.ICordovaPlatformPluginInfo[], projectInfo: projectHelper.IProjectInfo, addSpec: boolean, editFunc: (infoList: Cordova.ICordovaPlatformPluginInfo[], configParser: ConfigParser, addSpec: boolean) => void): Q.Promise<void> {
+        return packageLoader.lazyRequire(CordovaHelper.CORDOVA_NPM_PACKAGE_NAME, CordovaHelper.CORDOVA_NPM_PACKAGE_NAME + "@" + projectInfo.cordovaCliVersion)
             .then(function (cordova: typeof Cordova): Q.Promise<any> {
-                var configParser: ConfigParser = new cordova.cordova_lib.configparser(projectInfo.configXmlPath);
-                editFunc(configParser);
-                configParser.write();
-                return Q.resolve({});
+            var configParser: ConfigParser = new cordova.cordova_lib.configparser(projectInfo.configXmlPath);
+            editFunc(infoList, configParser, addSpec);
+            configParser.write();
+            return Q.resolve({});
         });
     }
 
@@ -175,7 +175,7 @@
      * @return {Q.Promise<string>} A promise with the version specification as a string
      */
     public static getPluginVersionSpec(pluginId: string, configXmlPath: string, cordovaCliVersion: string): Q.Promise<string> {
-        return packageLoader.lazyRequire(CordovaHelper.CORDOVA_PACKAGE_NAME, CordovaHelper.CORDOVA_PACKAGE_NAME + "@" + cordovaCliVersion)
+        return packageLoader.lazyRequire(CordovaHelper.CORDOVA_NPM_PACKAGE_NAME, CordovaHelper.CORDOVA_NPM_PACKAGE_NAME + "@" + cordovaCliVersion)
             .then(function (cordova: typeof Cordova): Q.Promise<any> {
             var configParser: ConfigParser = new cordova.cordova_lib.configparser(configXmlPath);
             var pluginEntry: Cordova.ICordovaPlatformPluginInfo = configParser.getPlugin(pluginId);
@@ -212,7 +212,7 @@
          * @return {Q.Promise<string>} A promise with the version specification as a string
          */
     public static getEngineVersionSpec(platform: string, configXmlPath: string, cordovaCliVersion: string): Q.Promise<string> {
-        return packageLoader.lazyRequire(CordovaHelper.CORDOVA_PACKAGE_NAME, CordovaHelper.CORDOVA_PACKAGE_NAME + "@" + cordovaCliVersion)
+        return packageLoader.lazyRequire(CordovaHelper.CORDOVA_NPM_PACKAGE_NAME, CordovaHelper.CORDOVA_NPM_PACKAGE_NAME + "@" + cordovaCliVersion)
             .then(function (cordova: typeof Cordova): Q.Promise<any> {
             var configParser: ConfigParser = new cordova.cordova_lib.configparser(configXmlPath);
             var engineSpec: string = "";
@@ -260,7 +260,7 @@
             }
         }, (): CordovaHelper.IDictionary<any> => null);
     }
-   
+
     /**
      * Given two functions, one which operates on a Cordova object and one which does not, this function will attempt to
      * get access to an appropriate Cordova object and invoke the first function. If we do not know which Cordova to use, then it
@@ -270,34 +270,20 @@
         options: { logLevel?: tacoUtility.InstallLogLevel, isSilent?: boolean } = {}): Q.Promise<T> {
         return projectHelper.getProjectInfo().then(function (projectInfo: projectHelper.IProjectInfo): T | Q.Promise<T> {
             if (projectInfo.cordovaCliVersion) {
-<<<<<<< HEAD
-                return packageLoader.lazyRequire(CordovaHelper.CORDOVA_PACKAGE_NAME, CordovaHelper.CORDOVA_PACKAGE_NAME + "@" + projectInfo.cordovaCliVersion)
-                    .then(function (cordova: typeof Cordova): CordovaHelper.IDictionary<any> {
-                        if (!cordova.cordova_lib) {
-                            // Older versions of cordova do not have a cordova_lib, so fall back to being permissive
-                            return null;
-                        } else {
-                            return cordova.cordova_lib.cordova_platforms;
-                        }
-                });
-=======
                 return CordovaHelper.wrapCordovaInvocation<T>(projectInfo.cordovaCliVersion, cordovaFunction, options.logLevel || tacoUtility.InstallLogLevel.taco, options.isSilent);
->>>>>>> aea79a73
             } else {
                 return otherFunction();
             }
         });
     }
 
-<<<<<<< HEAD
-=======
     /**
      * Acquire the specified version of Cordova, and then invoke the given function with that Cordova as an argument.
      * The function invocation is wrapped in a domain, so any uncaught errors can be encapsulated, and the Cordova object
      * has listeners added to print any messages to the output.
      */
     public static wrapCordovaInvocation<T>(cliVersion: string, func: (cordova: Cordova.ICordova) => T | Q.Promise<T>, logVerbosity: tacoUtility.InstallLogLevel = tacoUtility.InstallLogLevel.warn, silent: boolean = false): Q.Promise<T> {
-        return packageLoader.lazyRequire(CordovaHelper.CordovaPackageName, CordovaHelper.CordovaPackageName + "@" + cliVersion, logVerbosity)
+        return packageLoader.lazyRequire(CordovaHelper.CORDOVA_NPM_PACKAGE_NAME, CordovaHelper.CORDOVA_NPM_PACKAGE_NAME + "@" + cliVersion, logVerbosity)
             .then(function (cordova: typeof Cordova): Q.Promise<any> {
                 if (!silent) {
                     cordova.on("results", console.info);
@@ -329,7 +315,6 @@
             });
     }
 
->>>>>>> aea79a73
     /**
      * Construct the options for programatically calling emulate, build, prepare, compile, or run via cordova.raw.X
      */
