--- conflicted
+++ resolved
@@ -44,11 +44,8 @@
         "request": "2.36.0",
         "querystring": "0.2.0",
         "replace": "^0.3.0",
-<<<<<<< HEAD
+        "rimraf": "2.2.6",
         "taco-dependency-installer": "file:../taco-dependency-installer",
-=======
-        "rimraf": "2.2.6",
->>>>>>> 66297635
         "taco-utils": "file:../taco-utils",
         "taco-kits": "file:../taco-kits",
         "wrench": "^1.5.8"
