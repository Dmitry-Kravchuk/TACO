--- conflicted
+++ resolved
@@ -46,10 +46,6 @@
             return Q.reject(new Error("Run Rejected Promise"));
         };
         cordova.raw.emulate = (): Q.Promise<any> => {
-<<<<<<< HEAD
-            functionsCalled["emulate"] = true;
-=======
->>>>>>> 403e253e
             var deferred: Q.Deferred<any> = Q.defer();
             setTimeout(() => {
                 throw new Error("Emulate Error thrown asynchronously");
@@ -58,11 +54,7 @@
         };
 
         TacoPackageLoader.mockForTests = {
-<<<<<<< HEAD
-            lazyRequire: (packageName: string, packageId: string, logLevel?: TacoUtility.InstallLogLevel): any => {
-=======
             lazyRequire: (packageName: string, packageId: string, logLevel?: TacoUtility.InstallLogLevel): Q.Promise<mockCordova.MockCordova510> => {
->>>>>>> 403e253e
                 if (packageName !== "cordova") {
                     return Q.reject<mockCordova.MockCordova510>(new Error("Expected to load cordova package"));
                 }
