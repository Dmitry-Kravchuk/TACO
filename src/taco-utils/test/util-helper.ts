--- conflicted
+++ resolved
@@ -14,10 +14,7 @@
 import mocha = require ("mocha");
 
 import utils = require ("../util-helper");
-<<<<<<< HEAD
-=======
 import commands = require ("../commands");
->>>>>>> 82233d75
 
 describe("UtilHelper", function (): void {
     describe("parseArguments()", function (): void {
@@ -118,11 +115,7 @@
                 kaz: String
             };
             var shortHands: Nopt.ShortFlags = { k4: ["--kaz", "4.0.0"] };
-<<<<<<< HEAD
-            var parsed: TacoUtility.IParsedCommand = utils.UtilHelper.parseArguments(knownOptions, shortHands, "create --ba --foo --k4 boo".split(" "), 1);
-=======
             var parsed: commands.Commands.ICommandData = utils.UtilHelper.parseArguments(knownOptions, shortHands, "create --ba --foo --k4 boo".split(" "), 1);
->>>>>>> 82233d75
 
             // Should have detected 3 flags, and have a remain of 1 (boo)
             Object.keys(parsed.options).length.should.equal(3);
