/// <reference path="../typings/node.d.ts" />
"use strict";

module TacoUtility {
    // Error Codes: 0100- 0999
    export enum TacoErrorCode {
        // File IO Errors: 100-200
        FailedFileRead = 101,
        FailedFileWrite = 102,
        FailedRecursiveCopy = 103,

        // Package Loader Errors: 200-250
        PackageLoaderInvalidPackageVersionSpecifier = 201,
        PackageLoaderNpmInstallErrorMessage = 202,
        PackageLoaderNpmInstallFailedEaccess = 203,
        PackageLoaderNpmInstallFailedWithCode = 204,
        PackageLoaderNpmUpdateErrorMessage = 205,
        PackageLoaderNpmUpdateFailedEaccess = 206,
        PackageLoaderNpmUpdateFailedWithCode = 207,
        PackageLoaderUpdateUnableToRecover = 208,
        PackageLoaderRunPackageDoesntHaveRequestedBinary = 209,

        // Cordova related Errors: 300-400
        InvalidCordovaWithNode5 = 301,
        CordovaCommandUnhandledException = 302,
        CordovaCmdNotFound = 303,
        CordovaCommandFailedWithError = 304,
        CommandInstallCordovaTooOld = 305,
        CordovaCommandFailed = 306,

        // Misc Errors: 700+
        AbstractMethod = 701,
        CommandBadSubcommand = 702,
        TacoUtilsExceptionListingfile = 703,
        TacoUtilsExceptionMissingcommand = 704,
<<<<<<< HEAD
        CommandCreateOnlyLocalCustomWww = 706,
        CommandCreateTacoJsonFileCreationError = 707,
        CommandCreateTacoJsonFileWriteError = 708,
=======
        ErrorUserJsonMissing = 705,
        ErrorUserJsonMalformed = 706
>>>>>>> 981d92c1
    }
}

export = TacoUtility;<|MERGE_RESOLUTION|>--- conflicted
+++ resolved
@@ -33,14 +33,11 @@
         CommandBadSubcommand = 702,
         TacoUtilsExceptionListingfile = 703,
         TacoUtilsExceptionMissingcommand = 704,
-<<<<<<< HEAD
-        CommandCreateOnlyLocalCustomWww = 706,
+        ErrorUserJsonMissing = 705,
+        ErrorUserJsonMalformed = 706,
         CommandCreateTacoJsonFileCreationError = 707,
         CommandCreateTacoJsonFileWriteError = 708,
-=======
-        ErrorUserJsonMissing = 705,
-        ErrorUserJsonMalformed = 706
->>>>>>> 981d92c1
+        CommandCreateOnlyLocalCustomWww = 709
     }
 }
 
