﻿/**
﻿ *******************************************************
﻿ *                                                     *
﻿ *   Copyright (C) Microsoft. All rights reserved.     *
﻿ *                                                     *
﻿ *******************************************************
﻿ */

"use strict";
import argsHelper = require ("./argsHelper");
import buildInfo = require ("./buildInfo");
import commands = require ("./commands");
import cordovaConfig = require ("./cordovaConfig");
import countStream = require ("./countStream");
import resourceManager = require ("./resourceManager");
import installLogLevel = require ("./installLogLevel");
import jsDocHelpPrinter = require ("./jsDocHelpPrinter");
import logger = require ("./logger");
import loggerHelper = require ("./loggerHelper");
import processLogger = require ("./processLogger");
import tacoError = require ("./tacoError");
import tacoErrorCodes = require ("./tacoErrorCodes");
import tacoPackageLoader = require ("./tacoPackageLoader");
import utilHelper = require ("./utilHelper");

module TacoUtility {
    // put more classes here, known limitation that classes in external modules CANNOT span multiple files    
    /// <disable code="SA1301" justification="We are exporting classes" />
    export var ArgsHelper = argsHelper.ArgsHelper;
    export var BuildInfo = buildInfo.BuildInfo;
    export var Commands = commands.Commands;
    export var CordovaConfig = cordovaConfig.CordovaConfig;
    export var CountStream = countStream.CountStream;
    export var JSDocHelpPrinter = jsDocHelpPrinter.JSDocHelpPrinter;
    export var Logger = logger.Logger;
<<<<<<< HEAD
    export var LoggerHelper = loggerHelper.LoggerHelper;
=======
    export var InstallLogLevel = installLogLevel.InstallLogLevel;
>>>>>>> 2cfb3bf5
    export var ProcessLogger = processLogger.ProcessLogger;
    export var ResourceManager = resourceManager.ResourceManager;
    export var TacoError = tacoError.TacoError;
    export var TacoErrorCode = tacoErrorCodes.TacoErrorCode;
    export var TacoPackageLoader = tacoPackageLoader.TacoPackageLoader;
    export var UtilHelper = utilHelper.UtilHelper;
    /// <enable code="SA1301" />
}

export = TacoUtility;<|MERGE_RESOLUTION|>--- conflicted
+++ resolved
@@ -33,11 +33,8 @@
     export var CountStream = countStream.CountStream;
     export var JSDocHelpPrinter = jsDocHelpPrinter.JSDocHelpPrinter;
     export var Logger = logger.Logger;
-<<<<<<< HEAD
     export var LoggerHelper = loggerHelper.LoggerHelper;
-=======
     export var InstallLogLevel = installLogLevel.InstallLogLevel;
->>>>>>> 2cfb3bf5
     export var ProcessLogger = processLogger.ProcessLogger;
     export var ResourceManager = resourceManager.ResourceManager;
     export var TacoError = tacoError.TacoError;
