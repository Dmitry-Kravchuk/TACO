﻿/**
﻿ *******************************************************
﻿ *                                                     *
﻿ *   Copyright (C) Microsoft. All rights reserved.     *
﻿ *                                                     *
﻿ *******************************************************
﻿ */

/// <reference path="../typings/node.d.ts" />

import os = require ("os");

import logFormathelper = require ("./logFormatHelper");
import LogFormatHelper = logFormathelper.LogFormatHelper;

module TacoUtility {
    export class Logger {
        /**
         * message can be any string with xml type tags in it.
         * supported tags can be seen in logger.ts
         * <blue><bold>Hello World!!!</bold></blue>
         * if using any kind of formatting, make sure that it is well formatted
         */
        public static log(message: string): void {
            Logger.stdout(LogFormatHelper.toFormattedString(message));
        }

        /**
         * Logs an error string followed by a newline on stderr
         * input string can only have <br/> tags
         */
        public static logError(message: string): void {
            Logger.stderr(LogFormatHelper.toError(message));
        }

        /**
         * Logs a warning string followed by a newline on stderr
         * input string can only have <br/> tags
         */
        public static logWarning(message: string): void {
            Logger.stderr(LogFormatHelper.toWarning(message));
        }

        /**
         * Logs an empty line on console
         */
        public static logLine(): void {
            Logger.stdout(os.EOL);
        }

<<<<<<< HEAD
        /**
         * Returns a string composed of the specified character repeated the specified number of times
         */
        public static repeat(c: string, n: number): string {
            return (n > 0) ? Array(Math.ceil(n) + 1).join(c) : "";
        }

        /**
         * msg can be any string with styles classes defined in xml tags
         * <blue><bold>Hello World!!!</bold></blue>
         * if using any kind of formatting, make sure that it is well formatted
         * Ideally we should prefer using styles (for e.g. <title>, <success>) instead of bold, red, green kind of tags.
         * special tag <br> is supported to allow line breaks
         */
        private static logFormattedString(msg: string): void {
            var underlineNeeded: boolean = false;
            if (msg) {
                var stylesStack: string[] = [];
                var startIndex: number = 0;
                // loop over all tags in the input string,
                // for start tag, push on the stack, for end tag pop from the stack
                // for every string section in between, print it with current styles on the stack
                Logger.forEachTagMatch(msg, function (tag: string, isStartTag: boolean, tagStartIndex: number, tagEndIndex: number): void {
                    // log current section of the string
                    Logger.colorize(msg.substring(startIndex, tagStartIndex), stylesStack);

                    startIndex = tagEndIndex;
                    if (isStartTag) {
                        stylesStack.push(tag);
                    } else {
                        // verify same tag
                        if (stylesStack.length > 0 && stylesStack[stylesStack.length - 1] === tag) {
                            stylesStack.pop();
                        } else {
                            assert.fail(util.format("Invalid format specified in %s. mismatched tag %s. stylestack %s", msg, tag, stylesStack));
                        }
                    }
                });
 
                // print remaing string, outside any tags
                if (startIndex < msg.length) {
                    Logger.colorize(msg.substring(startIndex, msg.length), stylesStack);
                }

                // special handling for underline in the end
                if (stylesStack.length === 1) {
                    var tag: string = stylesStack.pop();
                    if (tag === "underline") {
                        var msgLength: number = msg.replace(new RegExp(Logger.TagRegex, "gm"), "").length;
                        Logger.logLine();
                        Logger.stdout(Logger.repeat("-", msgLength));
                    }
                }

                assert.equal(stylesStack.length, 0, util.format("Invalid format specified in %s. mismatched tags %s.", msg, stylesStack));
            }

            Logger.logLine();
        }

        private static forEachTagMatch(msg: string, callback: (tag: string, isStartTag: boolean, tagStartIndex: number, tagEndIndex: number) => void): void {
            // regex to match again all start/end tags strictly without spaces
            var regex = new RegExp(Logger.TagRegex, "gm");
            var match: RegExpExecArray;

            // iterate over all start/end tags <foo>, </foo> 
            // push start tags on stack and remove start tags when end tags are encountered
            while ((match = regex.exec(msg))) {
                var tagMatch: string = match[0];
                var style: string = match[1];
                var tagRightIndex: number = regex.lastIndex;
                var tagLeftIndex: number = tagRightIndex - match[0].length;
                var isStartTag: boolean = tagMatch.charAt(1) !== "/";

                callback(style, isStartTag, tagLeftIndex, tagRightIndex);
            }
        }

        private static colorize(str: string, styles: string[]): void {
            if (styles.length > 0) {
                var styleFunction: any = colors;
                styles.forEach(function (style: string): void {
                    // ignore if specified style is not availble
                    // say input string is <random>foo</random>, since random is not a style, colorize will ignore it
                    if (styleFunction[style]) {
                        str = styleFunction[style](str);
                    } else {
                        assert(false, "unknown logger style " + style);
                    }
                });
                Logger.stdout(str);
            } else {
                Logger.stdout(str);
            }
        }

=======
>>>>>>> 739572f9
        private static stdout(msg: string): void {
            process.stdout.write(msg);
        }

        private static stderr(msg: string): void {
            process.stderr.write(msg);
        }
<<<<<<< HEAD

        private static convertBrTags(msg: string): string {
            return msg.replace(/<br\/>/g, os.EOL);
        }
=======
>>>>>>> 739572f9
    }
}

export = TacoUtility;<|MERGE_RESOLUTION|>--- conflicted
+++ resolved
@@ -48,105 +48,6 @@
             Logger.stdout(os.EOL);
         }
 
-<<<<<<< HEAD
-        /**
-         * Returns a string composed of the specified character repeated the specified number of times
-         */
-        public static repeat(c: string, n: number): string {
-            return (n > 0) ? Array(Math.ceil(n) + 1).join(c) : "";
-        }
-
-        /**
-         * msg can be any string with styles classes defined in xml tags
-         * <blue><bold>Hello World!!!</bold></blue>
-         * if using any kind of formatting, make sure that it is well formatted
-         * Ideally we should prefer using styles (for e.g. <title>, <success>) instead of bold, red, green kind of tags.
-         * special tag <br> is supported to allow line breaks
-         */
-        private static logFormattedString(msg: string): void {
-            var underlineNeeded: boolean = false;
-            if (msg) {
-                var stylesStack: string[] = [];
-                var startIndex: number = 0;
-                // loop over all tags in the input string,
-                // for start tag, push on the stack, for end tag pop from the stack
-                // for every string section in between, print it with current styles on the stack
-                Logger.forEachTagMatch(msg, function (tag: string, isStartTag: boolean, tagStartIndex: number, tagEndIndex: number): void {
-                    // log current section of the string
-                    Logger.colorize(msg.substring(startIndex, tagStartIndex), stylesStack);
-
-                    startIndex = tagEndIndex;
-                    if (isStartTag) {
-                        stylesStack.push(tag);
-                    } else {
-                        // verify same tag
-                        if (stylesStack.length > 0 && stylesStack[stylesStack.length - 1] === tag) {
-                            stylesStack.pop();
-                        } else {
-                            assert.fail(util.format("Invalid format specified in %s. mismatched tag %s. stylestack %s", msg, tag, stylesStack));
-                        }
-                    }
-                });
- 
-                // print remaing string, outside any tags
-                if (startIndex < msg.length) {
-                    Logger.colorize(msg.substring(startIndex, msg.length), stylesStack);
-                }
-
-                // special handling for underline in the end
-                if (stylesStack.length === 1) {
-                    var tag: string = stylesStack.pop();
-                    if (tag === "underline") {
-                        var msgLength: number = msg.replace(new RegExp(Logger.TagRegex, "gm"), "").length;
-                        Logger.logLine();
-                        Logger.stdout(Logger.repeat("-", msgLength));
-                    }
-                }
-
-                assert.equal(stylesStack.length, 0, util.format("Invalid format specified in %s. mismatched tags %s.", msg, stylesStack));
-            }
-
-            Logger.logLine();
-        }
-
-        private static forEachTagMatch(msg: string, callback: (tag: string, isStartTag: boolean, tagStartIndex: number, tagEndIndex: number) => void): void {
-            // regex to match again all start/end tags strictly without spaces
-            var regex = new RegExp(Logger.TagRegex, "gm");
-            var match: RegExpExecArray;
-
-            // iterate over all start/end tags <foo>, </foo> 
-            // push start tags on stack and remove start tags when end tags are encountered
-            while ((match = regex.exec(msg))) {
-                var tagMatch: string = match[0];
-                var style: string = match[1];
-                var tagRightIndex: number = regex.lastIndex;
-                var tagLeftIndex: number = tagRightIndex - match[0].length;
-                var isStartTag: boolean = tagMatch.charAt(1) !== "/";
-
-                callback(style, isStartTag, tagLeftIndex, tagRightIndex);
-            }
-        }
-
-        private static colorize(str: string, styles: string[]): void {
-            if (styles.length > 0) {
-                var styleFunction: any = colors;
-                styles.forEach(function (style: string): void {
-                    // ignore if specified style is not availble
-                    // say input string is <random>foo</random>, since random is not a style, colorize will ignore it
-                    if (styleFunction[style]) {
-                        str = styleFunction[style](str);
-                    } else {
-                        assert(false, "unknown logger style " + style);
-                    }
-                });
-                Logger.stdout(str);
-            } else {
-                Logger.stdout(str);
-            }
-        }
-
-=======
->>>>>>> 739572f9
         private static stdout(msg: string): void {
             process.stdout.write(msg);
         }
@@ -154,13 +55,6 @@
         private static stderr(msg: string): void {
             process.stderr.write(msg);
         }
-<<<<<<< HEAD
-
-        private static convertBrTags(msg: string): string {
-            return msg.replace(/<br\/>/g, os.EOL);
-        }
-=======
->>>>>>> 739572f9
     }
 }
 
