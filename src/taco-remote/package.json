{
    "name": "taco-remote",
    "description": "Module for the remotebuild package to build, run, and debug iOS apps created using Apache Cordova.",
<<<<<<< HEAD
    "version": "1.3.0-dev",
=======
    "version": "1.3.1-dev",
>>>>>>> 3b30bd9d
    "author": {
        "name": "Microsoft Corporation",
        "email": "vscordovatools-admin@microsoft.com"
    },
    "repository": {
        "type": "git",
        "url": "https://github.com/Microsoft/TACO"
    },
    "bugs": {
        "url" : "https://github.com/Microsoft/TACO/issues", 
        "email" : "vscordovatools-admin@microsoft.com"
    },
    "homepage": "http://taco.tools",
    "keywords": [
        "cordova",
        "osx ",
        "remote build"
    ],
    "main": "./lib/server.js",
    "preferGlobal": true,
    "dependencies": {
        "express": "4.12.2",
        "serve-index": "1.6.2",
        "tar": "0.1.20",
        "q": "1.0.1",
        "rimraf": "2.2.6",
        "fstream": "0.1.28",
        "request": "2.36.0",
        "taco-utils": "file:../taco-utils"
    },
    "devDependencies": {
        "typescript": "~1.6.2",
        "mocha": "2.0.1",
        "istanbul": "^0.4.0",
        "should": "4.3.0",
        "morgan": "1.5.1",
        "nconf": "0.6.9"
    },
    "scripts": {
        "test": "mocha",
        "coverage": "istanbul cover --report json node_modules/mocha/bin/_mocha -- --reporter spec"
    },
    "directories": {
        "lib": "lib",
        "doc": ".",
        "test": "test",
        "example": "examples"
    },
    "readmeFilename": "README.md",
    "license": "MIT"
}<|MERGE_RESOLUTION|>--- conflicted
+++ resolved
@@ -1,11 +1,7 @@
 {
     "name": "taco-remote",
     "description": "Module for the remotebuild package to build, run, and debug iOS apps created using Apache Cordova.",
-<<<<<<< HEAD
-    "version": "1.3.0-dev",
-=======
     "version": "1.3.1-dev",
->>>>>>> 3b30bd9d
     "author": {
         "name": "Microsoft Corporation",
         "email": "vscordovatools-admin@microsoft.com"
