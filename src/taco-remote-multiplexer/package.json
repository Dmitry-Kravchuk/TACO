{
    "name": "taco-remote-multiplexer",
    "description": "A package to determine how to interact with a Cordova project, given some request parameters.",
<<<<<<< HEAD
    "version": "1.2.0-dev",
=======
    "version": "1.2.1-dev",
>>>>>>> 226c0f61
    "author": {
        "name": "Microsoft Corporation",
        "email": "vscordovatools-admin@microsoft.com"
    },
    "repository": {
        "type": "git",
        "url": "https://github.com/Microsoft/TACO"
    },
    "bugs": {
        "url" : "https://github.com/Microsoft/TACO/issues", 
        "email" : "vscordovatools-admin@microsoft.com"
    },
    "homepage": "http://taco.tools",
    "keywords": [
        "cordova",
        "osx ",
        "remote build"
    ],
    "dependencies": {
        "semver":  "4.3.4"
    },
    "main": "./tacoRemoteMultiplexer.js",
    "readmeFilename": "README.md",
    "license": "MIT"
}<|MERGE_RESOLUTION|>--- conflicted
+++ resolved
@@ -1,11 +1,7 @@
 {
     "name": "taco-remote-multiplexer",
     "description": "A package to determine how to interact with a Cordova project, given some request parameters.",
-<<<<<<< HEAD
-    "version": "1.2.0-dev",
-=======
     "version": "1.2.1-dev",
->>>>>>> 226c0f61
     "author": {
         "name": "Microsoft Corporation",
         "email": "vscordovatools-admin@microsoft.com"
